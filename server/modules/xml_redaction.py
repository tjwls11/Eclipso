--- conflicted
+++ resolved
@@ -12,19 +12,6 @@
 
 import fitz  # PyMuPDF
 from fastapi import HTTPException
-<<<<<<< HEAD
-
-# 같은 패키지(server.modules) 내부 상대 임포트
-from server.core.schemas import XmlScanResponse
-from . import docx_module as docx
-from . import xlsx_module as xlsx
-from . import pptx_module as pptx
-from . import hwpx_module as hwpx
-from .common import compile_rules
-
-log = logging.getLogger("xml_redaction")
-
-=======
 
 # ── XmlScanResponse 임포트: core 우선, 실패 시 대안 경로 ────────────────────────
 try:
@@ -64,7 +51,6 @@
 
 log = logging.getLogger("xml_redaction")
 
->>>>>>> 0a83174c
 # --------------------------
 # 타입 판별
 # --------------------------
@@ -172,7 +158,6 @@
         doc.close()
     log.info("HWPX preview regen: rendered %d page(s) at %ddpi", len(images), dpi)
     return images
-<<<<<<< HEAD
 
 def _list_preview_names(zipf: zipfile.ZipFile) -> List[str]:
     names = []
@@ -183,18 +168,6 @@
     names.sort()
     return names
 
-=======
-
-def _list_preview_names(zipf: zipfile.ZipFile) -> List[str]:
-    names = []
-    for n in zipf.namelist():
-        nl = n.lower()
-        if nl.startswith("preview/") and nl.endswith((".png", ".jpg", ".jpeg")):
-            names.append(n)
-    names.sort()
-    return names
-
->>>>>>> 0a83174c
 def _rewrite_zip_replacing_previews(
     redacted_tmp_hwpx: str,
     dst_path: str,
