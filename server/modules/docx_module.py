from __future__ import annotations

import io
import re
import zipfile
from typing import List, Tuple

<<<<<<< HEAD
# 공통 유틸/스키마
from .common import (
    cleanup_text,
    compile_rules,
    sub_text_nodes,
    chart_sanitize,
    xlsx_text_from_zip,
    redact_embedded_xlsx_bytes,
    sanitize_docx_content_types,
)
from server.core.schemas import XmlMatch, XmlLocation


# ─────────────────────
# 차트/임베디드 XLSX 텍스트 수집(후처리 정규화는 cleanup_text 일원화)
=======
# common 유틸 임포트: 상대 경로 우선, 실패 시 절대 경로 fallback
try:
    from .common import (
        cleanup_text,
        compile_rules,
        sub_text_nodes,
        chart_sanitize,
        xlsx_text_from_zip,
        redact_embedded_xlsx_bytes,
        chart_rels_sanitize,
        sanitize_docx_content_types,
    )
except Exception:  # pragma: no cover
    from server.modules.common import (  # type: ignore
        cleanup_text,
        compile_rules,
        sub_text_nodes,
        chart_sanitize,
        xlsx_text_from_zip,
        redact_embedded_xlsx_bytes,
        chart_rels_sanitize,
        sanitize_docx_content_types,
    )

# schemas 임포트: core 우선, 실패 시 대안 경로 시도
try:
    from ..core.schemas import XmlMatch, XmlLocation  # 일반적인 현재 리포 구조
except Exception:
    try:
        from ..schemas import XmlMatch, XmlLocation   # 일부 브랜치/옛 구조
    except Exception:
        from server.core.schemas import XmlMatch, XmlLocation  # 절대경로 fallback


# ─────────────────────
# 차트/임베디드 XLSX 텍스트 수집 (차트 전용 필터만 적용)
>>>>>>> bfa2fd31
# ─────────────────────
def _collect_chart_texts(zipf: zipfile.ZipFile, main_seen: set[str]) -> str:
    parts: List[str] = []

    for name in sorted(
        n for n in zipf.namelist()
        if n.startswith("word/charts/") and n.endswith(".xml")
    ):
        try:
            s = zipf.read(name).decode("utf-8", "ignore")
        except KeyError:
            continue

        for m in re.finditer(
            r"<a:t[^>]*>(.*?)</a:t>|<c:v[^>]*>(.*?)</c:v>",
            s,
            re.I | re.DOTALL,
        ):
            text_part = m.group(1)
            num_part  = m.group(2)
            v = (text_part or num_part or "").strip()
            if not v:
                continue
<<<<<<< HEAD
            # 순수 숫자만(축값/데이터 노이즈) 제외
=======

            # 숫자 시리즈(정수/소수) → 노이즈
>>>>>>> bfa2fd31
            if num_part is not None and re.fullmatch(r"\d+(\.\d+)?", v):
                continue
            parts.append(v)

<<<<<<< HEAD
=======
    # 2) 임베디드 XLSX 내부 텍스트
>>>>>>> bfa2fd31
    for name in sorted(
        n for n in zipf.namelist()
        if n.startswith("word/embeddings/") and n.lower().endswith(".xlsx")
    ):
        try:
            xlsx_bytes = zipf.read(name)
        except KeyError:
            continue

        try:
            with zipfile.ZipFile(io.BytesIO(xlsx_bytes), "r") as xzf:
                parts.append(xlsx_text_from_zip(xzf))
        except zipfile.BadZipFile:
            continue

    # 라인 단위 정리 + 차트 전용 필터 + 본문과의 중복 제거 + 차트 내부 중복 제거
    filtered: List[str] = []
    seen_chart: set[str] = set()

    for line in cleanup_text("\n".join(parts)).splitlines():
        s = line.strip()
        if not s:
            continue
        if "<c:" in s:  # 차트 태그 조각 제거
            continue
        if re.fullmatch(r"항목\s*\d+", s):  # 라벨 제거
            continue
        if re.fullmatch(r"계열\s*\d+", s):  # 라벨 제거
            continue
        # 본문(document.xml)에서 이미 나온 줄과 중복이면 스킵 (본문 유지, 차트만 제거)
        if s in main_seen:
            continue
        # 차트 내부에서도 같은 줄 중복되면 한 번만
        if s in seen_chart:
            continue
        seen_chart.add(s)
        filtered.append(s)

    return "\n".join(filtered)


# ─────────────────────
<<<<<<< HEAD
# DOCX 본문 텍스트 추출(문단 병합 + 차트 텍스트 결합 → cleanup_text 정규화)
=======
# DOCX 본문 텍스트 추출 (본문은 그대로, 줄바꿈 유지 / 차트는 위 로직으로만 후처리)
>>>>>>> bfa2fd31
# ─────────────────────
def docx_text(zipf: zipfile.ZipFile) -> str:
    try:
        xml = zipf.read("word/document.xml").decode("utf-8", "ignore")
    except KeyError:
        xml = ""

<<<<<<< HEAD
    lines: List[str] = []
=======
    # 1) 문단(<w:p>...</w:p>) 단위로 텍스트를 모아 줄바꿈 유지
    main_lines: List[str] = []
>>>>>>> bfa2fd31
    for p_xml in re.finditer(r"<w:p[^>]*>(.*?)</w:p>", xml, re.DOTALL):
        body = p_xml.group(1)
        text_in_p = "".join(
            m.group(1) for m in re.finditer(r"<w:t[^>]*>(.*?)</w:t>", body, re.DOTALL)
        )
        text_in_p = cleanup_text(text_in_p)
        if text_in_p:
<<<<<<< HEAD
            lines.append(text_in_p)

    text_main = "\n".join(lines)
    text_charts = _collect_chart_texts(zipf)
    merged = cleanup_text("\n".join(x for x in [text_main, text_charts] if x))

    filtered_lines: List[str] = []
    for line in merged.splitlines():
        s = line.strip()
        if not s:
            continue
        if "<c:" in s:  # 잔여 차트 태그 라인 방지
            continue
        filtered_lines.append(line)
=======
            main_lines.append(text_in_p)

    # 본문은 중복 제거하지 않음(요청사항)
    main_text = "\n".join(main_lines)
    main_seen = {ln.strip() for ln in main_lines if ln.strip()}

    # 2) 차트 + 임베디드 XLSX 텍스트(본문과의 중복만 제거, 차트 내부 중복 제거)
    chart_text = _collect_chart_texts(zipf, main_seen)

    # 3) 합치고 한 번 더 가볍게 정리
    merged = "\n".join([main_text, chart_text] if chart_text else [main_text])
    merged = cleanup_text(merged)
>>>>>>> bfa2fd31

    return merged


# ─────────────────────
# /text/extract 래퍼
# ─────────────────────
def extract_text(file_bytes: bytes) -> dict:
    with zipfile.ZipFile(io.BytesIO(file_bytes), "r") as zipf:
        txt = docx_text(zipf)
    return {
        "full_text": txt,
        "pages": [{"page": 1, "text": txt}],
    }


# ─────────────────────
# 스캔(정규식 룰 → 후보 추출, cleanup_text 정규화 결과에 대해서만 수행)
# ─────────────────────
def scan(zipf: zipfile.ZipFile) -> Tuple[List[XmlMatch], str, str]:
    text = docx_text(zipf)
    comp = compile_rules()
    out: List[XmlMatch] = []

    for ent in comp:
        try:
            if isinstance(ent, (list, tuple)):
                if len(ent) >= 2:
                    rule_name, rx = ent[0], ent[1]
                else:
                    continue
            else:
                rule_name = getattr(ent, "name", getattr(ent, "rule", "unknown"))
                rx = getattr(ent, "rx", getattr(ent, "regex", None))
            if rx is None:
                continue
        except Exception:
            continue

        for m in rx.finditer(text):
            val = m.group(0)
            out.append(
                XmlMatch(
                    rule=rule_name,
                    value=val,
<<<<<<< HEAD
                    valid=True,  # validator는 XML 레닥션 단계에서 적용
=======
                    valid=True,  # validator는 레닥션 단계에서 적용
>>>>>>> bfa2fd31
                    context=text[max(0, m.start() - 20): min(len(text), m.end() + 20)],
                    location=XmlLocation(
                        kind="docx",
                        part="*merged_text*",
                        start=m.start(),
                        end=m.end(),
                    ),
                )
            )

    return out, "docx", text


# ─────────────────────
<<<<<<< HEAD
# 파일 단위 레닥션(DOCX 파트별 처리)
=======
# 파일 단위 레닥션: 각 파트별 처리
>>>>>>> bfa2fd31
# ─────────────────────
def redact_item(filename: str, data: bytes, comp):
    low = filename.lower()

    if low == "[content_types].xml":
        return sanitize_docx_content_types(data)

    if low == "word/document.xml":
        return sub_text_nodes(data, comp)[0]

    if low.startswith("word/charts/") and low.endswith(".xml"):
        b2, _ = chart_sanitize(data, comp)
        return sub_text_nodes(b2, comp)[0]

    if low.startswith("word/embeddings/") and low.endswith(".xlsx"):
        return redact_embedded_xlsx_bytes(data)

    return data<|MERGE_RESOLUTION|>--- conflicted
+++ resolved
@@ -5,7 +5,6 @@
 import zipfile
 from typing import List, Tuple
 
-<<<<<<< HEAD
 # 공통 유틸/스키마
 from .common import (
     cleanup_text,
@@ -21,44 +20,6 @@
 
 # ─────────────────────
 # 차트/임베디드 XLSX 텍스트 수집(후처리 정규화는 cleanup_text 일원화)
-=======
-# common 유틸 임포트: 상대 경로 우선, 실패 시 절대 경로 fallback
-try:
-    from .common import (
-        cleanup_text,
-        compile_rules,
-        sub_text_nodes,
-        chart_sanitize,
-        xlsx_text_from_zip,
-        redact_embedded_xlsx_bytes,
-        chart_rels_sanitize,
-        sanitize_docx_content_types,
-    )
-except Exception:  # pragma: no cover
-    from server.modules.common import (  # type: ignore
-        cleanup_text,
-        compile_rules,
-        sub_text_nodes,
-        chart_sanitize,
-        xlsx_text_from_zip,
-        redact_embedded_xlsx_bytes,
-        chart_rels_sanitize,
-        sanitize_docx_content_types,
-    )
-
-# schemas 임포트: core 우선, 실패 시 대안 경로 시도
-try:
-    from ..core.schemas import XmlMatch, XmlLocation  # 일반적인 현재 리포 구조
-except Exception:
-    try:
-        from ..schemas import XmlMatch, XmlLocation   # 일부 브랜치/옛 구조
-    except Exception:
-        from server.core.schemas import XmlMatch, XmlLocation  # 절대경로 fallback
-
-
-# ─────────────────────
-# 차트/임베디드 XLSX 텍스트 수집 (차트 전용 필터만 적용)
->>>>>>> bfa2fd31
 # ─────────────────────
 def _collect_chart_texts(zipf: zipfile.ZipFile, main_seen: set[str]) -> str:
     parts: List[str] = []
@@ -82,20 +43,11 @@
             v = (text_part or num_part or "").strip()
             if not v:
                 continue
-<<<<<<< HEAD
             # 순수 숫자만(축값/데이터 노이즈) 제외
-=======
-
-            # 숫자 시리즈(정수/소수) → 노이즈
->>>>>>> bfa2fd31
             if num_part is not None and re.fullmatch(r"\d+(\.\d+)?", v):
                 continue
             parts.append(v)
 
-<<<<<<< HEAD
-=======
-    # 2) 임베디드 XLSX 내부 텍스트
->>>>>>> bfa2fd31
     for name in sorted(
         n for n in zipf.namelist()
         if n.startswith("word/embeddings/") and n.lower().endswith(".xlsx")
@@ -138,11 +90,7 @@
 
 
 # ─────────────────────
-<<<<<<< HEAD
 # DOCX 본문 텍스트 추출(문단 병합 + 차트 텍스트 결합 → cleanup_text 정규화)
-=======
-# DOCX 본문 텍스트 추출 (본문은 그대로, 줄바꿈 유지 / 차트는 위 로직으로만 후처리)
->>>>>>> bfa2fd31
 # ─────────────────────
 def docx_text(zipf: zipfile.ZipFile) -> str:
     try:
@@ -150,12 +98,7 @@
     except KeyError:
         xml = ""
 
-<<<<<<< HEAD
     lines: List[str] = []
-=======
-    # 1) 문단(<w:p>...</w:p>) 단위로 텍스트를 모아 줄바꿈 유지
-    main_lines: List[str] = []
->>>>>>> bfa2fd31
     for p_xml in re.finditer(r"<w:p[^>]*>(.*?)</w:p>", xml, re.DOTALL):
         body = p_xml.group(1)
         text_in_p = "".join(
@@ -163,8 +106,7 @@
         )
         text_in_p = cleanup_text(text_in_p)
         if text_in_p:
-<<<<<<< HEAD
-            lines.append(text_in_p)
+            main_lines.append(text_in_p)
 
     text_main = "\n".join(lines)
     text_charts = _collect_chart_texts(zipf)
@@ -178,22 +120,8 @@
         if "<c:" in s:  # 잔여 차트 태그 라인 방지
             continue
         filtered_lines.append(line)
-=======
-            main_lines.append(text_in_p)
-
-    # 본문은 중복 제거하지 않음(요청사항)
-    main_text = "\n".join(main_lines)
-    main_seen = {ln.strip() for ln in main_lines if ln.strip()}
-
-    # 2) 차트 + 임베디드 XLSX 텍스트(본문과의 중복만 제거, 차트 내부 중복 제거)
-    chart_text = _collect_chart_texts(zipf, main_seen)
-
-    # 3) 합치고 한 번 더 가볍게 정리
-    merged = "\n".join([main_text, chart_text] if chart_text else [main_text])
-    merged = cleanup_text(merged)
->>>>>>> bfa2fd31
-
-    return merged
+
+    return "\n".join(filtered_lines)
 
 
 # ─────────────────────
@@ -237,11 +165,7 @@
                 XmlMatch(
                     rule=rule_name,
                     value=val,
-<<<<<<< HEAD
                     valid=True,  # validator는 XML 레닥션 단계에서 적용
-=======
-                    valid=True,  # validator는 레닥션 단계에서 적용
->>>>>>> bfa2fd31
                     context=text[max(0, m.start() - 20): min(len(text), m.end() + 20)],
                     location=XmlLocation(
                         kind="docx",
@@ -256,11 +180,7 @@
 
 
 # ─────────────────────
-<<<<<<< HEAD
 # 파일 단위 레닥션(DOCX 파트별 처리)
-=======
-# 파일 단위 레닥션: 각 파트별 처리
->>>>>>> bfa2fd31
 # ─────────────────────
 def redact_item(filename: str, data: bytes, comp):
     low = filename.lower()
