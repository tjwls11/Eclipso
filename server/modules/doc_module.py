--- conflicted
+++ resolved
@@ -11,30 +11,18 @@
 from server.modules.doc_chart import redact_workbooks, extract_chart_text
 
 
-<<<<<<< HEAD
-# ========== CONFIG ==========
-DEBUG = True
-
-
-# 유틸: 리틀엔디언 헬퍼
-=======
 # 리틀엔디언 헬퍼
->>>>>>> e9bf6294
 def le16(b: bytes, off: int) -> int:
     return struct.unpack_from("<H", b, off)[0]
 
+
 def le32(b: bytes, off: int) -> int:
     return struct.unpack_from("<I", b, off)[0]
 
 
-
 # Word 구조 읽기
-<<<<<<< HEAD
-def _get_table_stream_name(word_data: bytes, ole: olefile.OleFileIO) -> Optional[str]:
-=======
 # ─────────────────────────────
 def get_table_stream(word_data: bytes, ole: olefile.OleFileIO) -> Optional[str]:
->>>>>>> e9bf6294
     fib_flags = le16(word_data, 0x000A)
     fWhichTblStm = (fib_flags & 0x0200) != 0
     tbl_name = "1Table" if fWhichTblStm and ole.exists("1Table") else "0Table"
@@ -55,14 +43,9 @@
         return None, None
 
 
-
 # PlcPcd / CLX 파싱
-<<<<<<< HEAD
-def _get_clx_data(word_data: bytes, table_data: bytes) -> Optional[bytes]:
-=======
 # ─────────────────────────────
 def get_clx_data(word_data: bytes, table_data: bytes) -> Optional[bytes]:
->>>>>>> e9bf6294
     fcClx, lcbClx = le32(word_data, 0x01A2), le32(word_data, 0x01A6)
     if not table_data or fcClx + lcbClx > len(table_data):
         return None
@@ -97,7 +80,7 @@
 
     pieces = []
     for k in range(n):
-        pcd_bytes = plcpcd[pcd_off + 8*k : pcd_off + 8*(k+1)]
+        pcd_bytes = plcpcd[pcd_off + 8 * k: pcd_off + 8 * (k + 1)]
         fc_raw = le32(pcd_bytes, 2)
         fc = fc_raw & 0x3FFFFFFF
         fCompressed = (fc_raw & 0x40000000) != 0
@@ -122,12 +105,7 @@
         return ""
 
 
-
-<<<<<<< HEAD
-# 텍스트 추출
-=======
 # Word 텍스트 추출
->>>>>>> e9bf6294
 def extract_text(file_bytes: bytes) -> dict:
     try:
         word_data, table_data = read_streams(file_bytes)
@@ -148,10 +126,9 @@
 
         raw_word_text = "".join(texts)
 
-
         # Chart 텍스트 합치기
         chart_texts = extract_chart_text(file_bytes)
-        print("=== [DEBUG] chart_texts ===", chart_texts)  #디버깅용
+        print("=== [DEBUG] chart_texts ===", chart_texts)  # 디버깅용
 
         if chart_texts:
             print(f"[INFO] extracted {len(chart_texts)} chart texts")
@@ -172,16 +149,9 @@
         return {"full_text": "", "raw_text": "", "pages": [{"page": 1, "text": ""}]}
 
 
-
-<<<<<<< HEAD
-# 탐지 span 보정(분리)
-def _split_cross_paragraph_matches(matches, text):
-    """\r\r 또는 \n\n 문단 경계를 포함한 매치를 자동으로 분리"""
-=======
-
 # 탐지 span 보정(분리)
 def split_matches(matches, text):
->>>>>>> e9bf6294
+    """\r\r 또는 \n\n 문단 경계를 포함한 매치를 자동으로 분리"""
     new_matches = []
     for s, e, val, meta in matches:
         snippet = text[s:e]
@@ -199,12 +169,7 @@
     return new_matches
 
 
-
-<<<<<<< HEAD
-# 바이트 치환 (레닥션)
-=======
 # Word 본문 레닥션
->>>>>>> e9bf6294
 def replace_text(file_bytes: bytes, targets: List[Tuple[int, int, str]], replacement_char: str = "*") -> bytes:
     try:
         word_data, table_data = read_streams(file_bytes)
@@ -231,8 +196,12 @@
                 local_start, local_end = max(s, text_start), min(e, text_end)
                 byte_start = fc_base + (local_start - text_start) * bpc
                 byte_len = (local_end - local_start) * bpc
-                mask = (replacement_char.encode("utf-16le")[:2] * (byte_len // 2)
-                        if bpc == 2 else replacement_char.encode("latin-1")[:1] * byte_len)
+                if bpc == 2:
+                    mask = (replacement_char.encode("utf-16le")[:2] *
+                            (byte_len // 2))
+                else:
+                    mask = (replacement_char.encode("latin-1")[:1] *
+                            byte_len)
                 replaced[byte_start:byte_start + byte_len] = mask
 
         return create_new_ole_file(file_bytes, bytes(replaced))
@@ -241,15 +210,9 @@
         return file_bytes
 
 
-
-<<<<<<< HEAD
-# OLE 파일 갱신
-def _create_new_ole_file(original_file_bytes: bytes, new_word_data: bytes) -> bytes:
-    """기존 OLE 문서의 WordDocument 스트림만 교체"""
-=======
 # OLE 파일 교체
 def create_new_ole_file(original_file_bytes: bytes, new_word_data: bytes) -> bytes:
->>>>>>> e9bf6294
+    """기존 OLE 문서의 WordDocument 스트림만 교체"""
     try:
         with tempfile.NamedTemporaryFile(delete=False, suffix=".doc") as tmp:
             tmp.write(original_file_bytes)
@@ -272,15 +235,8 @@
         return original_file_bytes
 
 
-<<<<<<< HEAD
-    
-# 전체 레닥션 프로세스
-def redact(file_bytes: bytes) -> bytes:
-    """DOC 파일 전체 레닥션"""
-=======
 # 전체 레닥션 프로세스
 def redact_word_document(file_bytes: bytes) -> bytes:
->>>>>>> e9bf6294
     try:
         data = extract_text(file_bytes)
         raw_text = data.get("raw_text", "")
