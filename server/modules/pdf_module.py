# server/modules/pdf_module.py
# -*- coding: utf-8 -*-
from __future__ import annotations

import io
import re
from typing import List, Optional, Set, Dict

import fitz  # PyMuPDF

from server.core.schemas import Box, PatternItem
from server.core.redaction_rules import PRESET_PATTERNS, RULES
from server.modules.ner_module import run_ner  # 앞으로 쓸 수도 있으니 그대로 둠
from server.core.merge_policy import MergePolicy, DEFAULT_POLICY
from server.core.regex_utils import match_text

# 공통 유틸: 텍스트 정리 + 규칙 컴파일(validator 포함)
try:
    from .common import cleanup_text, compile_rules
except Exception:  # pragma: no cover
    from server.modules.common import cleanup_text, compile_rules  # type: ignore


log_prefix = "[PDF]"


# ─────────────────────────────────────────────────────────────
# /text/extract 용 텍스트 추출
# ─────────────────────────────────────────────────────────────
def extract_text(file_bytes: bytes) -> dict:
    """
    PDF에서 텍스트를 추출해 /text/extract 형식으로 반환.

    {
      "full_text": "...",
      "pages": [
        {"page": 1, "text": "..."},
        ...
      ]
    }
    """
    doc = fitz.open(stream=file_bytes, filetype="pdf")
    try:
        pages = []
        all_chunks: List[str] = []

        for idx, page in enumerate(doc):
            raw = page.get_text("text") or ""
            cleaned = cleanup_text(raw)
            pages.append({"page": idx + 1, "text": cleaned})
            if cleaned:
                all_chunks.append(cleaned)

        full_text = cleanup_text("\n\n".join(all_chunks))

        return {
            "full_text": full_text,
            "pages": pages,
        }
    finally:
        doc.close()


# ─────────────────────────────────────────────────────────────
# 헬퍼들
# ─────────────────────────────────────────────────────────────
def _normalize_pattern_names(
    patterns: List[PatternItem] | None,
) -> Optional[Set[str]]:
    """
    /redactions/pdf/scan 에서 넘어온 patterns 는 PRESET 기반이므로
    이름만 추려서 서버쪽 compile_rules 결과를 필터링하는 데만 쓴다.
    (regex 문자열은 서버 PRESET 과 동일하다고 가정하고 무시)
    """
    if not patterns:
        return None

    names: Set[str] = set()
    for p in patterns:
        nm = getattr(p, "name", None) or getattr(p, "rule", None)
        if nm:
            names.add(nm)
    return names or None


def _is_valid_value(need_valid: bool, validator, value: str) -> bool:
    """
    compile_rules() 가 넘겨준 need_valid / validator 를 그대로 사용.
    - need_valid == False → validator 무시, 항상 OK
    - need_valid == True  → validator 가 있으면 돌려서 True 일 때만 OK
    """
    if not need_valid or not callable(validator):
        return True
    try:
        try:
            return bool(validator(value))
        except TypeError:
            # validator(val, ctx) 형태일 수도 있음
            return bool(validator(value, None))
    except Exception:
        # validator 내부 예외는 FAIL 처리
        print(f"{log_prefix} VALIDATOR ERROR", repr(value))
        return False


# ─────────────────────────────────────────────────────────────
# PDF 내 박스 탐지
#  - compile_rules() 기반 + validator 결과를 그대로 사용
#  - FAIL(validator False) 인 값은 **절대로 박스 만들지 않음**
# ─────────────────────────────────────────────────────────────
def detect_boxes_from_patterns(
    pdf_bytes: bytes,
    patterns: List[PatternItem] | None,
) -> List[Box]:
    """
    patterns:
      - None        → 서버 PRESET 전체 사용
      - PatternItem → name 만 사용해서 subset 필터링
    """
    # 1) 서버 기준 규칙(validator 포함) 가져오기
    comp = compile_rules()  # [(name, rx, need_valid, prio, validator), ...]
    allowed_names = _normalize_pattern_names(patterns)

    print(
        f"{log_prefix} detect_boxes_from_patterns: rules 준비 완료",
        "allowed_names=",
        sorted(allowed_names) if allowed_names else "ALL",
    )

    # 룰별 OK/FAIL 카운터 (디버깅용)
    stats_ok: Dict[str, int] = {}
    stats_fail: Dict[str, int] = {}

    doc = fitz.open(stream=pdf_bytes, filetype="pdf")
    boxes: List[Box] = []

    try:
        for pno, page in enumerate(doc):
            text = page.get_text("text") or ""
            if not text:
                continue

            for (rule_name, rx, need_valid, _prio, validator) in comp:
                if allowed_names and rule_name not in allowed_names:
                    continue

                try:
                    it = rx.finditer(text)
                except Exception:
                    continue

                for m in it:
                    val = m.group(0)
                    if not val:
                        continue

                    ok = _is_valid_value(need_valid, validator, val)

                    # 통계
                    if ok:
                        stats_ok[rule_name] = stats_ok.get(rule_name, 0) + 1
                    else:
                        stats_fail[rule_name] = stats_fail.get(rule_name, 0) + 1

                    print(
                        f"{log_prefix} MATCH",
                        "page=", pno + 1,
                        "rule=", rule_name,
                        "need_valid=", need_valid,
                        "ok=", ok,
                        "value=", repr(val),
                    )

                    # FAIL 이면 박스 만들지 않음
                    if not ok:
                        continue

                    # 실제 박스 찾기
                    rects = page.search_for(val)
                    for r in rects:
                        print(
                            f"{log_prefix} BOX",
                            "page=", pno + 1,
                            "rule=", rule_name,
                            "rect=", (r.x0, r.y0, r.x1, r.y1),
                        )
                        boxes.append(
                            Box(page=pno, x0=r.x0, y0=r.y0, x1=r.x1, y1=r.y1)
                        )
    finally:
        doc.close()

    print(
        f"{log_prefix} detect summary",
        "OK=", {k: v for k, v in sorted(stats_ok.items())},
        "FAIL=", {k: v for k, v in sorted(stats_fail.items())},
        "boxes=", len(boxes),
    )

    return boxes


# ─────────────────────────────────────────────────────────────
# 레닥션 적용
# ─────────────────────────────────────────────────────────────
def _fill_color(fill: str):
    f = (fill or "black").strip().lower()
    return (0, 0, 0) if f == "black" else (1, 1, 1)


def apply_redaction(pdf_bytes: bytes, boxes: List[Box], fill: str = "black") -> bytes:
    print(f"{log_prefix} apply_redaction: boxes=", len(boxes), "fill=", fill)
    doc = fitz.open(stream=pdf_bytes, filetype="pdf")
    try:
        color = _fill_color(fill)
        for b in boxes:
            page = doc.load_page(int(b.page))
            rect = fitz.Rect(float(b.x0), float(b.y0), float(b.x1), float(b.y1))
            page.add_redact_annot(rect, fill=color)

        # 페이지 단위로 실제 레닥션 적용
        for page in doc:
            page.apply_redactions()

        out = io.BytesIO()
        doc.save(out)
        return out.getvalue()
    finally:
        doc.close()

<<<<<<< HEAD
def apply_text_redaction(pdf_bytes: bytes, extra_spans: list = None) -> bytes:
    patterns = [PatternItem(**p) for p in PRESET_PATTERNS]
    boxes = detect_boxes_from_patterns(pdf_bytes, patterns)

    if not extra_spans:
        return apply_redaction(pdf_bytes, boxes)

    doc = fitz.open(stream=pdf_bytes, filetype="pdf")
    try:
        for b in boxes:
            page = doc.load_page(int(b.page))
            rect = fitz.Rect(float(b.x0), float(b.y0), float(b.x1), float(b.y1))
            page.add_redact_annot(rect, fill=(0, 0, 0))

        for page in doc:
            for s in extra_spans:
                frag = (s.get("text_sample") or "").strip()
                if not frag:
                    continue
                rects = page.search_for(frag)
                for r in rects:
                    page.add_redact_annot(r, fill=(0, 0, 0))

        for page in doc:
            page.apply_redactions()

        out = io.BytesIO()
        doc.save(out)
        return out.getvalue()
    finally:
        doc.close()


def extract_text(pdf_bytes: bytes) -> str:
    if not pdf_bytes:
        return ""

    doc = fitz.open(stream=pdf_bytes, filetype="pdf")
    try:
        if doc.needs_pass:
            raise RuntimeError("암호화된 PDF입니다")

        texts = []
        for page in doc:
            t = page.get_text("text") or ""
            texts.append(t)
        return "\n".join(texts)
    finally:
        doc.close()
=======

def apply_text_redaction(pdf_bytes: bytes, extra_spans: list | None = None) -> bytes:
    """
    PRESET_PATTERNS 기반 텍스트 레닥션.

    ※ 중요:
      - 여기서는 **regex + validator 기반 박스만 사용**한다.
      - extra_spans(NER / 기타 매칭 결과)는 PDF 레닥션에서는
        FAIL/OK 구분이 확실하지 않아서 현재는 *레닥션에 사용하지 않는다*.
        (필요하면 나중에 valid=True 인 것만 별도 하이라이트 용도로 쓸 수 있음)
    """
    # PRESET 전체를 PatternItem 형태로 만들어서 이름만 넘김
    patterns = [PatternItem(**p) for p in PRESET_PATTERNS]
    boxes = detect_boxes_from_patterns(pdf_bytes, patterns)

    # extra_spans 는 지금 단계에서는 완전히 무시
    # (FAIL 이라도 강제로 들어오는 걸 막기 위해)
    return apply_redaction(pdf_bytes, boxes)
>>>>>>> 4fa5622b
<|MERGE_RESOLUTION|>--- conflicted
+++ resolved
@@ -200,7 +200,6 @@
     return boxes
 
 
-# ─────────────────────────────────────────────────────────────
 # 레닥션 적용
 # ─────────────────────────────────────────────────────────────
 def _fill_color(fill: str):
@@ -217,18 +216,15 @@
             page = doc.load_page(int(b.page))
             rect = fitz.Rect(float(b.x0), float(b.y0), float(b.x1), float(b.y1))
             page.add_redact_annot(rect, fill=color)
-
-        # 페이지 단위로 실제 레닥션 적용
+        # 페이지 단위 적용
         for page in doc:
             page.apply_redactions()
-
         out = io.BytesIO()
         doc.save(out)
         return out.getvalue()
     finally:
         doc.close()
 
-<<<<<<< HEAD
 def apply_text_redaction(pdf_bytes: bytes, extra_spans: list = None) -> bytes:
     patterns = [PatternItem(**p) for p in PRESET_PATTERNS]
     boxes = detect_boxes_from_patterns(pdf_bytes, patterns)
@@ -238,11 +234,13 @@
 
     doc = fitz.open(stream=pdf_bytes, filetype="pdf")
     try:
+        # 기존 박스 우선 반영(주석만 추가)
         for b in boxes:
             page = doc.load_page(int(b.page))
             rect = fitz.Rect(float(b.x0), float(b.y0), float(b.x1), float(b.y1))
             page.add_redact_annot(rect, fill=(0, 0, 0))
 
+        # 추가 스팬 반영
         for page in doc:
             for s in extra_spans:
                 frag = (s.get("text_sample") or "").strip()
@@ -250,8 +248,15 @@
                     continue
                 rects = page.search_for(frag)
                 for r in rects:
-                    page.add_redact_annot(r, fill=(0, 0, 0))
-
+                    if s.get("decision") == "highlight":
+                        annot = page.add_highlight_annot(r)
+                        annot.set_colors(stroke=(1, 1, 0))
+                        annot.set_opacity(0.45)
+                        annot.update()
+                    else:
+                        page.add_redact_annot(r, fill=(0, 0, 0))
+
+        # 페이지 단위 적용
         for page in doc:
             page.apply_redactions()
 
@@ -262,6 +267,14 @@
         doc.close()
 
 
+def apply_text_redaction(pdf_bytes: bytes, extra_spans: list | None = None) -> bytes:
+
+    patterns = [PatternItem(**p) for p in PRESET_PATTERNS]
+    boxes = detect_boxes_from_patterns(pdf_bytes, patterns)
+
+    return apply_redaction(pdf_bytes, boxes)
+
+
 def extract_text(pdf_bytes: bytes) -> str:
     if not pdf_bytes:
         return ""
@@ -277,24 +290,4 @@
             texts.append(t)
         return "\n".join(texts)
     finally:
-        doc.close()
-=======
-
-def apply_text_redaction(pdf_bytes: bytes, extra_spans: list | None = None) -> bytes:
-    """
-    PRESET_PATTERNS 기반 텍스트 레닥션.
-
-    ※ 중요:
-      - 여기서는 **regex + validator 기반 박스만 사용**한다.
-      - extra_spans(NER / 기타 매칭 결과)는 PDF 레닥션에서는
-        FAIL/OK 구분이 확실하지 않아서 현재는 *레닥션에 사용하지 않는다*.
-        (필요하면 나중에 valid=True 인 것만 별도 하이라이트 용도로 쓸 수 있음)
-    """
-    # PRESET 전체를 PatternItem 형태로 만들어서 이름만 넘김
-    patterns = [PatternItem(**p) for p in PRESET_PATTERNS]
-    boxes = detect_boxes_from_patterns(pdf_bytes, patterns)
-
-    # extra_spans 는 지금 단계에서는 완전히 무시
-    # (FAIL 이라도 강제로 들어오는 걸 막기 위해)
-    return apply_redaction(pdf_bytes, boxes)
->>>>>>> 4fa5622b
+        doc.close()