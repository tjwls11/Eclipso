--- conflicted
+++ resolved
@@ -1,19 +1,13 @@
-<<<<<<< HEAD
 import io, os, struct, tempfile, olefile
 from typing import List, Dict, Any, Tuple, Optional
 
 from server.core.normalize import normalization_index
 from server.core.matching import find_sensitive_spans
-=======
-import io, struct, olefile
-from server.core.redaction_rules import apply_redaction_rules
->>>>>>> f44c51c5
 
 
 SST = 0x00FC
 CONTINUE = 0x003C
 LABELSST = 0x00FD
-<<<<<<< HEAD
 HEADER = 0x0014
 FOOTER = 0x0015
 HEADERFOOTER = 0x089C
@@ -23,10 +17,6 @@
 def le16(b, off=0): return struct.unpack_from("<H", b, off)[0]
 def le32(b, off=0): return struct.unpack_from("<I", b, off)[0]
 
-=======
-LABEL = 0x0204
-LABEL_R1C1 = 0x0203
->>>>>>> f44c51c5
 
 def iter_biff_records(data: bytes):
     off, n = 0, len(data)
@@ -37,7 +27,6 @@
         off += length
         yield opcode, payload
 
-<<<<<<< HEAD
 
 # ───────────────────────────────────────────────
 # 본문 SST + CONTINUE 부분
@@ -194,34 +183,6 @@
                 break
         return out
 
-=======
-def collect_sst_chunks(wb: bytes):
-    chunks = []
-    collecting = False
-    for opcode, payload in iter_biff_records(wb):
-        if opcode == SST:
-            collecting = True
-            chunks.append(payload)
-        elif collecting and opcode == CONTINUE:
-            chunks.append(payload)
-        elif collecting:
-            break
-    return chunks
-
-class ChunkReader:
-    """CONTINUE-aware reader"""
-    def __init__(self, chunks):
-        self.chunks = chunks
-        self.i = 0
-        self.pos = 0
-
-    def _bytes_left(self):
-        return len(self.chunks[self.i]) - self.pos if self.i < len(self.chunks) else 0
-
-    def _next_chunk(self):
-        self.i += 1
-        self.pos = 0
->>>>>>> f44c51c5
 
     def read(self, n: int) -> bytes:
         out = b""
@@ -236,7 +197,6 @@
             n -= take
         return out
 
-<<<<<<< HEAD
 # 문자열 추출
 def extract_sst(wb: bytes, strings: List[str]) -> List[str]:
     texts = []
@@ -520,68 +480,11 @@
 def redact(file_bytes: bytes) -> bytes:
     print("[INFO] XLS Redaction 시작")
 
-=======
-def extract_text_from_xls(file_bytes: bytes):
-    try:
-        with olefile.OleFileIO(io.BytesIO(file_bytes)) as ole:
-            if not ole.exists("Workbook"):
-                print("Workbook 스트림 없음")
-                return {"full_text": "", "pages": [{"page": 1, "text": ""}]}
-            wb = ole.openstream("Workbook").read()
-
-        chunks = collect_sst_chunks(wb)
-        reader = ChunkReader(chunks)
-        if not chunks:
-            print("SST 없음")
-            return {"full_text": "", "pages": [{"page": 1, "text": ""}]}
-
-        num_total, num_unique = struct.unpack_from("<II", reader.read(8))
-        strings = []
-        for _ in range(num_unique):
-            if reader.i >= len(reader.chunks):
-                break
-            try:
-                cch = struct.unpack("<H", reader.read(2))[0]
-                flags = struct.unpack("B", reader.read(1))[0]
-                is_unicode = flags & 0x01
-                txt_bytes = reader.read(cch * (2 if is_unicode else 1))
-                txt = txt_bytes.decode("utf-16le" if is_unicode else "latin1", errors="ignore").strip()
-                strings.append(txt)
-            except Exception:
-                continue
-
-        texts = []
-        for opcode, payload in iter_biff_records(wb):
-            if opcode == LABELSST and len(payload) >= 10:
-                idx = struct.unpack_from("<I", payload, 6)[0]
-                if 0 <= idx < len(strings):
-                    texts.append(strings[idx])
-            elif opcode == LABEL and len(payload) > 8:
-                try:
-                    txt = payload[8:].decode("cp949", errors="ignore").strip()
-                    if txt:
-                        texts.append(txt)
-                except Exception:
-                    continue
-
-        full_text = "\n".join(t for t in texts if t)
-        print(f"XLS 텍스트 추출 완료: {len(texts)} 셀 수집됨")
-        return {"full_text": full_text, "pages": [{"page": 1, "text": full_text}]}
-
-    except Exception as e:
-        print("XLS 추출 중 예외:", e)
-        return {"full_text": "", "pages": [{"page": 1, "text": ""}]}
-
-
-def redact(file_bytes: bytes) -> bytes:
-    """XLS 포맷 유지형: SST / LABELSST 내 문자열 교체"""
->>>>>>> f44c51c5
     with olefile.OleFileIO(io.BytesIO(file_bytes)) as ole:
         if not ole.exists("Workbook"):
             return file_bytes
         orig_wb = ole.openstream("Workbook").read()
 
-<<<<<<< HEAD
     wb = bytearray(orig_wb)
 
     # SST 레닥션
@@ -616,29 +519,3 @@
 
     return overlay_workbook_stream(file_bytes, orig_wb, bytes(wb))
 
-=======
-    off = 0
-    while off + 4 < len(wb):
-        opcode, length = struct.unpack_from("<HH", wb, off)
-        off += 4
-        payload_off = off
-        payload_end = off + length
-
-        if opcode in (0x00FC, 0x00FD, 0x0204):  # SST, LABELSST, LABEL
-            chunk = wb[payload_off:payload_end]
-            try:
-                text = chunk.decode("utf-16le", errors="ignore") or chunk.decode("cp949", errors="ignore")
-                red = apply_redaction_rules(text)
-                enc = red.encode("utf-16le")
-                wb[payload_off:payload_end] = enc[:length].ljust(length, b"\x00")
-            except Exception:
-                pass
-
-        off = payload_end
-
-    return bytes(wb)
-
-def extract_text(file_bytes: bytes) -> dict:
-    """text_api.py 에서 호출되는 공통 인터페이스"""
-    return extract_text_from_xls(file_bytes)
->>>>>>> f44c51c5
