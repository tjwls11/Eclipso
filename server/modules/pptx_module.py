--- conflicted
+++ resolved
@@ -1,20 +1,3 @@
-<<<<<<< HEAD
-# -*- coding: utf-8 -*-
-from __future__ import annotations
-import io, re, zipfile
-from typing import List, Tuple
-from .common import cleanup_text, compile_rules, sub_text_nodes, chart_sanitize
-from server.core.schemas import XmlMatch, XmlLocation
-
-def pptx_text(zipf: zipfile.ZipFile) -> str:
-    all_txt = []
-    for name in sorted(n for n in zipf.namelist() if n.startswith("ppt/slides/") and n.endswith(".xml")):
-        xml = zipf.read(name).decode("utf-8","ignore")
-        all_txt += [tm.group(1) for tm in re.finditer(r"<a:t[^>]*>(.*?)</a:t>", xml, re.DOTALL)]
-    for name in sorted(n for n in zipf.namelist() if n.startswith("ppt/charts/") and n.endswith(".xml")):
-        s = zipf.read(name).decode("utf-8","ignore")
-        for m in re.finditer(r"<a:t[^>]*>(.*?)</a:t>|<c:v[^>]*>(.*?)</c:v>", s, re.I|re.DOTALL):
-=======
 # server/modules/pptx_module.py
 # -*- coding: utf-8 -*-
 from __future__ import annotations
@@ -76,7 +59,6 @@
             s,
             re.I | re.DOTALL,
         ):
->>>>>>> 0a83174c
             v = (m.group(1) or m.group(2) or "")
             if v:
                 parts.append(v)
@@ -120,12 +102,6 @@
 
     return cleanup_text("\n".join(all_txt))
 
-<<<<<<< HEAD
-def extract_text(file_bytes: bytes) -> str:
-    with zipfile.ZipFile(io.BytesIO(file_bytes), "r") as zipf:
-        return pptx_text(zipf)
-
-=======
 
 # ★ /text/extract, /redactions/xml/scan 에서 사용하는 래퍼
 def extract_text(file_bytes: bytes) -> dict:
@@ -147,7 +123,6 @@
 # ─────────────────────────────────────────────────────────────────────────────
 # 스캔: 정규식 규칙으로 텍스트에서 민감정보 후보 추출
 # ─────────────────────────────────────────────────────────────────────────────
->>>>>>> 0a83174c
 def scan(zipf: zipfile.ZipFile) -> Tuple[List[XmlMatch], str, str]:
     text = pptx_text(zipf)
     comp = compile_rules()
@@ -219,8 +194,6 @@
     if low.startswith("ppt/charts/") and low.endswith(".xml"):
         b2, _ = chart_sanitize(data, comp)
         return sub_text_nodes(b2, comp)[0]
-<<<<<<< HEAD
-=======
 
     # 3) 차트 RELS
     if low.startswith("ppt/charts/_rels/") and low.endswith(".rels"):
@@ -232,5 +205,4 @@
         return redact_embedded_xlsx_bytes(data)
 
     # 5) 기타 파트는 그대로 유지
->>>>>>> 0a83174c
     return data