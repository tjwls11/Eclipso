from __future__ import annotations

import json
import logging
import time
import re
import types
from typing import Dict, List, Optional, Literal, Tuple, Set, Any
from urllib.parse import quote

from fastapi import APIRouter, UploadFile, File, Form, Response, HTTPException

from server.core.schemas import DetectResponse, PatternItem, Box
from server.modules.pdf_module import detect_boxes_from_patterns, apply_redaction
from server.core.redaction_rules import PRESET_PATTERNS
from server.modules.common import compile_rules  # ★ 추가
# 더 이상 find_sensitive_spans 는 사용하지 않음
# from server.core.matching import find_sensitive_spans

router = APIRouter(tags=["redaction"])
log = logging.getLogger("redaction.router")


<<<<<<< HEAD
=======
def _run_validator(value: str, validator) -> bool:
    if not callable(validator):
        return True
    try:
        try:
            return bool(validator(value))
        except TypeError:
            # 일부 validator는 (value, opts) 형태를 사용하므로 두 번째 인자를 None으로 보냄
            return bool(validator(value, None))
    except Exception:
        return False


>>>>>>> 6fa0be5d
def _ensure_pdf(file: UploadFile) -> None:
    if file is None:
        raise HTTPException(status_code=400, detail="PDF 파일을 업로드하세요.")
    if file.content_type not in ("application/pdf", "application/octet-stream"):
        raise HTTPException(status_code=400, detail="PDF 파일을 업로드하세요.")


def _read_pdf(file: UploadFile) -> bytes:
    data = file.file.read()
    if not data:
        raise HTTPException(status_code=400, detail="빈 파일입니다.")
    return data


<<<<<<< HEAD
def _parse_patterns_json(patterns_json: Optional[str]) -> List[PatternItem]:
    """
    입력 허용
    - None / "" / 공백 / "null" / "None" -> PRESET_PATTERNS
    - 배열: [ { ... } ]
    - 객체: { "patterns": [ { ... } ] }
    """
    if patterns_json is None:
        return [PatternItem(**p) for p in PRESET_PATTERNS]

    s = str(patterns_json).strip()
    if not s or s.lower() in ("null", "none"):
=======
def _load_patterns_json(patterns_json: Optional[str]) -> List[PatternItem]:
    if not patterns_json:
        # 없는 경우 기본 PRESET_PATTERNS 사용
>>>>>>> 6fa0be5d
        return [PatternItem(**p) for p in PRESET_PATTERNS]

    try:
        obj = json.loads(s)
    except json.JSONDecodeError as e:
        raise HTTPException(
            status_code=400,
            detail=(
                "잘못된 patterns_json: JSON 파싱 실패. 예: {'patterns': [...]} 또는 [...]. "
                f"구체적 오류: {e}"
            ),
        )

    if isinstance(obj, dict):
        if "patterns" in obj and isinstance(obj["patterns"], list):
            arr = obj["patterns"]
        else:
            raise HTTPException(
                status_code=400,
                detail="잘못된 patterns_json: 'patterns' 키에 리스트 필요",
            )
    elif isinstance(obj, list):
        arr = obj
    else:
        raise HTTPException(
            status_code=400,
            detail="잘못된 patterns_json: 리스트 또는 {'patterns': 리스트} 형태",
        )

    try:
        return [PatternItem(**p) for p in arr]
    except Exception as e:
        raise HTTPException(status_code=400, detail=f"잘못된 patterns 항목: {e}")


<<<<<<< HEAD
def _compile_patterns(items: List[PatternItem]) -> List[Any]:
    """
    PatternItem -> 어댑터 객체(SimpleNamespace)
    - compiled: re.Pattern
    - 기존 필드: 그대로 속성화
    """
    compiled: List[Any] = []
    for it in items:
        # PatternItem 속성 추출
        try:
            regex = getattr(it, "regex")
        except AttributeError:
            raise HTTPException(status_code=400, detail="PatternItem에 'regex' 누락")

        try:
            rp = re.compile(regex)
        except re.error as e:
            name_for_msg = getattr(it, "name", getattr(it, "label", "UNKNOWN"))
            raise HTTPException(
                status_code=400, detail=f"정규식 컴파일 실패({name_for_msg}): {e}"
            )

        # 네임스페이스로 래핑(+ compiled)
        ns = types.SimpleNamespace(**it.dict())
        setattr(ns, "compiled", rp)
        compiled.append(ns)
    return compiled


=======
>>>>>>> 6fa0be5d
@router.post(
    "/redactions/detect",
    response_model=DetectResponse,
    summary="PDF 패턴 박스 탐지",
    description=(
        "- 정규식 패턴 → 좌표 박스\n"
        "- 입력: file(PDF), patterns_json(JSON 문자열 | 생략)\n"
        "- 출력: total_matches, boxes"
    ),
)
async def detect(
    file: UploadFile = File(..., description="PDF 파일"),
    patterns_json: Optional[str] = Form(None, description="패턴 목록 JSON(옵션)"),
):
    _ensure_pdf(file)
    pdf = await file.read()

    # 로깅(옵션)
    if patterns_json is None:
        log.debug("patterns_json: None")
    else:
        log.debug("patterns_json(len=%d): %r", len(patterns_json), patterns_json[:200])

    items = _parse_patterns_json(patterns_json)
    patterns = _compile_patterns(items)
    boxes = detect_boxes_from_patterns(pdf, patterns)
    return DetectResponse(total_matches=len(boxes), boxes=boxes)


@router.post(
    "/redactions/apply",
    response_class=Response,
    summary="PDF 레닥션 적용",
    description="기본 정규식 패턴으로 레닥션 적용.",
)
async def apply(
    file: UploadFile = File(..., description="PDF 파일"),
):
    _ensure_pdf(file)
    pdf = _read_pdf(file)
    fill = "black"

    boxes = detect_boxes_from_patterns(pdf, [PatternItem(**p) for p in PRESET_PATTERNS])
    out = apply_redaction(pdf, boxes, fill=fill)

    return Response(
        content=out,
        media_type="application/pdf",
        headers={"Content-Disposition": 'attachment; filename="redacted.pdf"'},
    )


# ─────────────────────────────────────────────────────────────
# 텍스트 매칭 (정규식 + validator)  →  /text/match 가 이 함수 사용
# ─────────────────────────────────────────────────────────────

def match_text(text: str):
<<<<<<< HEAD
    """
    정규식 기반 민감정보 매칭

    - 입력: text
    - 출력: { items, counts }

    items:
      - rule   : 룰 이름 (rrn, phone_mobile, ...)
      - value  : 매칭 문자열
      - start  : 텍스트 내 시작 오프셋
      - end    : 텍스트 내 끝 오프셋
      - context: 주변 20자 전후
      - valid  : validator 기준 유효 여부 (True = OK, False = FAIL)

    counts:
      - OK(True) 인 것만 rule 별로 카운트 (FAIL 은 카운트에서 제외)
    """
=======
>>>>>>> 6fa0be5d
    try:
        if not isinstance(text, str):
            text = str(text)

        # modules.common.compile_rules() 는 이미
        # PRESET_PATTERNS + RULES 기반으로
        # (name, compiled_regex, need_valid, priority, validator) 튜플을 만들어줌.
        comp = compile_rules()

        matches: List[Dict[str, Any]] = {}
        matches = []
        counts: Dict[str, int] = {}

        for name, rx, need_valid, prio, validator in comp:
            if rx is None:
                continue

            for m in rx.finditer(text):
                s, e = m.span()
                val = m.group(0)

                ok = True
                if need_valid and validator:
                    try:
                        try:
                            ok = bool(validator(val))
                        except TypeError:
                            ok = bool(validator(val, None))
                    except Exception:
                        ok = False  # 검증 중 예외는 FAIL 취급

                ctx_start = max(0, s - 20)
                ctx_end = min(len(text), e + 20)

<<<<<<< HEAD
=======
                # --- validator로 OK / FAIL 판단 -------------------
                is_valid = True
                if need_valid:
                    is_valid = _run_validator(value, validator)

                start = m.start()
                end = m.end()
                ctx_start = max(0, start - 20)
                ctx_end = min(len(text), end + 20)

                #유효/무효와 상관없이 "정규식에 한 번 걸렸으면" 전부 기록
>>>>>>> 6fa0be5d
                matches.append(
                    {
                        "rule": name,
                        "value": val,
                        "start": s,
                        "end": e,
                        "context": text[ctx_start:ctx_end],
                        "valid": ok,
                    }
                )

                # counts 는 OK 만 집계
                if ok:
                    counts[name] = counts.get(name, 0) + 1

        log.debug("regex match count=%d", len(matches))
        return {"items": matches, "counts": counts}

    except Exception as e:  # pragma: no cover
        log.exception("match_text 내부 오류")
        raise HTTPException(status_code=500, detail=f"매칭 오류: {e}")<|MERGE_RESOLUTION|>--- conflicted
+++ resolved
@@ -9,20 +9,15 @@
 from urllib.parse import quote
 
 from fastapi import APIRouter, UploadFile, File, Form, Response, HTTPException
-
 from server.core.schemas import DetectResponse, PatternItem, Box
 from server.modules.pdf_module import detect_boxes_from_patterns, apply_redaction
 from server.core.redaction_rules import PRESET_PATTERNS
-from server.modules.common import compile_rules  # ★ 추가
-# 더 이상 find_sensitive_spans 는 사용하지 않음
-# from server.core.matching import find_sensitive_spans
+from server.modules.common import compile_rules
 
 router = APIRouter(tags=["redaction"])
 log = logging.getLogger("redaction.router")
 
 
-<<<<<<< HEAD
-=======
 def _run_validator(value: str, validator) -> bool:
     if not callable(validator):
         return True
@@ -36,52 +31,31 @@
         return False
 
 
->>>>>>> 6fa0be5d
 def _ensure_pdf(file: UploadFile) -> None:
     if file is None:
         raise HTTPException(status_code=400, detail="PDF 파일을 업로드하세요.")
     if file.content_type not in ("application/pdf", "application/octet-stream"):
-        raise HTTPException(status_code=400, detail="PDF 파일을 업로드하세요.")
+        raise HTTPException(status_code=400, detail="PDF 파일이 아닙니다.")
 
 
 def _read_pdf(file: UploadFile) -> bytes:
-    data = file.file.read()
-    if not data:
-        raise HTTPException(status_code=400, detail="빈 파일입니다.")
-    return data
+    try:
+        return file.file.read()
+    except Exception as e:
+        raise HTTPException(status_code=500, detail=f"PDF 읽기 실패: {e}")
 
 
-<<<<<<< HEAD
-def _parse_patterns_json(patterns_json: Optional[str]) -> List[PatternItem]:
-    """
-    입력 허용
-    - None / "" / 공백 / "null" / "None" -> PRESET_PATTERNS
-    - 배열: [ { ... } ]
-    - 객체: { "patterns": [ { ... } ] }
-    """
-    if patterns_json is None:
-        return [PatternItem(**p) for p in PRESET_PATTERNS]
-
-    s = str(patterns_json).strip()
-    if not s or s.lower() in ("null", "none"):
-=======
 def _load_patterns_json(patterns_json: Optional[str]) -> List[PatternItem]:
     if not patterns_json:
         # 없는 경우 기본 PRESET_PATTERNS 사용
->>>>>>> 6fa0be5d
         return [PatternItem(**p) for p in PRESET_PATTERNS]
 
     try:
-        obj = json.loads(s)
+        obj = json.loads(patterns_json)
     except json.JSONDecodeError as e:
-        raise HTTPException(
-            status_code=400,
-            detail=(
-                "잘못된 patterns_json: JSON 파싱 실패. 예: {'patterns': [...]} 또는 [...]. "
-                f"구체적 오류: {e}"
-            ),
-        )
+        raise HTTPException(status_code=400, detail=f"patterns_json 파싱 실패: {e}")
 
+    arr: List[Dict[str, Any]]
     if isinstance(obj, dict):
         if "patterns" in obj and isinstance(obj["patterns"], list):
             arr = obj["patterns"]
@@ -101,68 +75,39 @@
     try:
         return [PatternItem(**p) for p in arr]
     except Exception as e:
-        raise HTTPException(status_code=400, detail=f"잘못된 patterns 항목: {e}")
+        raise HTTPException(status_code=400, detail=f"잘못된 PatternItem 형식: {e}")
 
 
-<<<<<<< HEAD
-def _compile_patterns(items: List[PatternItem]) -> List[Any]:
-    """
-    PatternItem -> 어댑터 객체(SimpleNamespace)
-    - compiled: re.Pattern
-    - 기존 필드: 그대로 속성화
-    """
-    compiled: List[Any] = []
-    for it in items:
-        # PatternItem 속성 추출
-        try:
-            regex = getattr(it, "regex")
-        except AttributeError:
-            raise HTTPException(status_code=400, detail="PatternItem에 'regex' 누락")
-
-        try:
-            rp = re.compile(regex)
-        except re.error as e:
-            name_for_msg = getattr(it, "name", getattr(it, "label", "UNKNOWN"))
-            raise HTTPException(
-                status_code=400, detail=f"정규식 컴파일 실패({name_for_msg}): {e}"
-            )
-
-        # 네임스페이스로 래핑(+ compiled)
-        ns = types.SimpleNamespace(**it.dict())
-        setattr(ns, "compiled", rp)
-        compiled.append(ns)
-    return compiled
-
-
-=======
->>>>>>> 6fa0be5d
 @router.post(
     "/redactions/detect",
     response_model=DetectResponse,
     summary="PDF 패턴 박스 탐지",
     description=(
-        "- 정규식 패턴 → 좌표 박스\n"
-        "- 입력: file(PDF), patterns_json(JSON 문자열 | 생략)\n"
-        "- 출력: total_matches, boxes"
+        "PDF에서 정규식/패턴에 해당하는 텍스트 박스를 탐지하여"
+        " 좌표(Box 리스트)로 반환한다."
     ),
 )
 async def detect(
     file: UploadFile = File(..., description="PDF 파일"),
-    patterns_json: Optional[str] = Form(None, description="패턴 목록 JSON(옵션)"),
+    patterns_json: Optional[str] = Form(
+        None,
+        description="커스텀 패턴 정의(JSON 문자열, 생략 시 PRESET_PATTERNS 사용)",
+    ),
 ):
     _ensure_pdf(file)
-    pdf = await file.read()
+    pdf_bytes = _read_pdf(file)
 
-    # 로깅(옵션)
-    if patterns_json is None:
-        log.debug("patterns_json: None")
-    else:
-        log.debug("patterns_json(len=%d): %r", len(patterns_json), patterns_json[:200])
+    # 패턴 로드
+    patterns = _load_patterns_json(patterns_json)
 
-    items = _parse_patterns_json(patterns_json)
-    patterns = _compile_patterns(items)
-    boxes = detect_boxes_from_patterns(pdf, patterns)
-    return DetectResponse(total_matches=len(boxes), boxes=boxes)
+    # 기본 구현은 PRESET_PATTERNS 그대로 사용
+    boxes = detect_boxes_from_patterns(pdf_bytes, patterns)
+    return DetectResponse(
+        ok=True,
+        patterns=patterns,
+        boxes=boxes,
+        preview_url=None,
+    )
 
 
 @router.post(
@@ -178,7 +123,9 @@
     pdf = _read_pdf(file)
     fill = "black"
 
-    boxes = detect_boxes_from_patterns(pdf, [PatternItem(**p) for p in PRESET_PATTERNS])
+    boxes = detect_boxes_from_patterns(
+        pdf, [PatternItem(**p) for p in PRESET_PATTERNS]
+    )
     out = apply_redaction(pdf, boxes, fill=fill)
 
     return Response(
@@ -188,67 +135,24 @@
     )
 
 
-# ─────────────────────────────────────────────────────────────
-# 텍스트 매칭 (정규식 + validator)  →  /text/match 가 이 함수 사용
-# ─────────────────────────────────────────────────────────────
-
 def match_text(text: str):
-<<<<<<< HEAD
-    """
-    정규식 기반 민감정보 매칭
-
-    - 입력: text
-    - 출력: { items, counts }
-
-    items:
-      - rule   : 룰 이름 (rrn, phone_mobile, ...)
-      - value  : 매칭 문자열
-      - start  : 텍스트 내 시작 오프셋
-      - end    : 텍스트 내 끝 오프셋
-      - context: 주변 20자 전후
-      - valid  : validator 기준 유효 여부 (True = OK, False = FAIL)
-
-    counts:
-      - OK(True) 인 것만 rule 별로 카운트 (FAIL 은 카운트에서 제외)
-    """
-=======
->>>>>>> 6fa0be5d
     try:
         if not isinstance(text, str):
             text = str(text)
 
-        # modules.common.compile_rules() 는 이미
-        # PRESET_PATTERNS + RULES 기반으로
-        # (name, compiled_regex, need_valid, priority, validator) 튜플을 만들어줌.
+        # 공통 규칙 컴파일 (name, regex, need_valid, prio, validator)
         comp = compile_rules()
 
-        matches: List[Dict[str, Any]] = {}
-        matches = []
+        matches: List[Dict[str, Any]] = []
         counts: Dict[str, int] = {}
 
-        for name, rx, need_valid, prio, validator in comp:
+        for rule_name, rx, need_valid, _prio, validator in comp:
             if rx is None:
                 continue
 
             for m in rx.finditer(text):
-                s, e = m.span()
-                val = m.group(0)
+                value = m.group(0)
 
-                ok = True
-                if need_valid and validator:
-                    try:
-                        try:
-                            ok = bool(validator(val))
-                        except TypeError:
-                            ok = bool(validator(val, None))
-                    except Exception:
-                        ok = False  # 검증 중 예외는 FAIL 취급
-
-                ctx_start = max(0, s - 20)
-                ctx_end = min(len(text), e + 20)
-
-<<<<<<< HEAD
-=======
                 # --- validator로 OK / FAIL 판단 -------------------
                 is_valid = True
                 if need_valid:
@@ -260,25 +164,27 @@
                 ctx_end = min(len(text), end + 20)
 
                 #유효/무효와 상관없이 "정규식에 한 번 걸렸으면" 전부 기록
->>>>>>> 6fa0be5d
                 matches.append(
                     {
-                        "rule": name,
-                        "value": val,
-                        "start": s,
-                        "end": e,
+                        "rule": rule_name,
+                        "value": value,
+                        "start": start,
+                        "end": end,
                         "context": text[ctx_start:ctx_end],
-                        "valid": ok,
+                        "valid": bool(is_valid),
                     }
                 )
 
-                # counts 는 OK 만 집계
-                if ok:
-                    counts[name] = counts.get(name, 0) + 1
+                # counts에는 OK/FAIL 합계(= 정규식 매칭 총 개수)를 넣어준다.
+                counts[rule_name] = counts.get(rule_name, 0) + 1
 
-        log.debug("regex match count=%d", len(matches))
+        log.debug(
+            "regex match count(total incl. invalid)=%d, rules=%d",
+            len(matches),
+            len(counts),
+        )
         return {"items": matches, "counts": counts}
 
-    except Exception as e:  # pragma: no cover
+    except Exception as e:
         log.exception("match_text 내부 오류")
         raise HTTPException(status_code=500, detail=f"매칭 오류: {e}")