--- conflicted
+++ resolved
@@ -10,23 +10,12 @@
 
 from fastapi import APIRouter, UploadFile, File, Form, Response, HTTPException
 
-<<<<<<< HEAD
-from server.core.schemas import DetectResponse, PatternItem
-=======
 from server.core.schemas import DetectResponse, PatternItem, Box
->>>>>>> 0a83174c
 from server.modules.pdf_module import detect_boxes_from_patterns, apply_redaction
 from server.core.redaction_rules import PRESET_PATTERNS
 from server.modules.common import compile_rules  # ★ 추가
 # 더 이상 find_sensitive_spans 는 사용하지 않음
 # from server.core.matching import find_sensitive_spans
-
-# XML 계열 처리 모듈(존재/시그니처 호환)
-try:
-    from server.modules.xml_redaction import xml_scan, xml_redact_to_file
-except Exception:  # pragma: no cover
-    xml_scan = None
-    xml_redact_to_file = None
 
 router = APIRouter(tags=["redaction"])
 log = logging.getLogger("redaction.router")
@@ -85,49 +74,6 @@
     except Exception as e:  # pragma: no cover
         raise HTTPException(status_code=400, detail=f"잘못된 patterns 항목: {e}")
 
-<<<<<<< HEAD
-def _as_jsonable(obj: Any) -> Any:
-    """pydantic 모델/일반객체를 프론트가 소비 가능한 형태로 변환"""
-    try:
-        if obj is None:
-            return {}
-        if hasattr(obj, "model_dump") and callable(obj.model_dump):
-            return obj.model_dump()
-        if hasattr(obj, "dict") and callable(obj.dict):
-            return obj.dict()
-        if isinstance(obj, (list, dict, str, int, float, bool)):
-            return obj
-        return json.loads(json.dumps(obj, default=str))
-    except Exception:
-        return {"result": str(obj)}
-
-def build_disposition(filename: str) -> str:
-    """Content-Disposition 헤더(UTF-8 안전) 생성"""
-    base = filename or "download.bin"
-    ascii_fallback = re.sub(r'[^A-Za-z0-9._-]', '_', base)
-    quoted = urllib.parse.quote(base, safe="")
-    return f"attachment; filename=\"{ascii_fallback}\"; filename*=UTF-8''{quoted}"
-
-
-@router.get(
-    "/patterns",
-    summary="패턴 목록",
-    description="서버에 등록된 정규식 패턴(PRESET) 목록 제공"
-)
-def get_patterns() -> Dict[str, Any]:
-    return {
-        "patterns": [
-            {
-                "name": p.get("name"),
-                "regex": p.get("regex"),
-                "case_sensitive": bool(p.get("case_sensitive", False)),
-                "whole_word": bool(p.get("whole_word", False)),
-                "ensure_valid": bool(p.get("ensure_valid", True)),
-            }
-            for p in PRESET_PATTERNS
-        ]
-    }
-=======
 
 def _compile_patterns(items: List[PatternItem]) -> List[Any]:
     """
@@ -157,7 +103,6 @@
         compiled.append(ns)
     return compiled
 
->>>>>>> 0a83174c
 
 @router.post(
     "/redactions/detect",
@@ -167,11 +112,7 @@
 )
 async def detect(
     file: UploadFile = File(..., description="PDF 파일"),
-<<<<<<< HEAD
-    patterns_json: Optional[str] = Form(None, description="패턴 목록 JSON(옵션)")
-=======
     patterns_json: Optional[str] = Form(None, description="패턴 목록 JSON(옵션)"),
->>>>>>> 0a83174c
 ):
     _ensure_pdf(file)
     pdf = await file.read()
@@ -181,12 +122,8 @@
     else:
         log.debug("patterns_json(len=%d): %r", len(patterns_json), patterns_json[:200])
 
-<<<<<<< HEAD
-    patterns = _parse_patterns_json(patterns_json)
-=======
     items = _parse_patterns_json(patterns_json)
     patterns = _compile_patterns(items)
->>>>>>> 0a83174c
     boxes = detect_boxes_from_patterns(pdf, patterns)
     return DetectResponse(total_matches=len(boxes), boxes=boxes)
 
@@ -194,20 +131,10 @@
     "/redactions/apply",
     response_class=Response,
     summary="PDF 레닥션 적용",
-<<<<<<< HEAD
-    description="PDF에 감지 박스를 채워 레닥션된 PDF 반환"
-)
-async def apply_pdf(
-    file: UploadFile = File(..., description="PDF 파일"),
-    mode: Optional[str] = Form(None),
-    fill: Optional[str] = Form("black"),
-    patterns_json: Optional[str] = Form(None),
-=======
     description="기본 정규식 패턴으로 레닥션 적용.",
 )
 async def apply(
     file: UploadFile = File(..., description="PDF 파일"),
->>>>>>> 0a83174c
 ):
     _ensure_pdf(file)
     pdf = _read_all(file)
@@ -222,208 +149,9 @@
     return Response(
         content=out,
         media_type="application/pdf",
-        headers={"Content-Disposition": disp},
+        headers={"Content-Disposition": 'attachment; filename="redacted.pdf"'},
     )
 
-@router.post(
-    "/redactions/pdf/scan",
-    summary="프론트 호환: PDF 스캔",
-    description="프론트 공통 스키마로 PDF 스캔 결과 반환"
-)
-async def pdf_scan(
-    file: UploadFile = File(...),
-    patterns_json: Optional[str] = Form(None),
-):
-    _ensure_pdf(file)
-    pdf = await file.read()
-    patterns = _parse_patterns_json(patterns_json)
-
-    boxes = detect_boxes_from_patterns(pdf, patterns)
-
-    matches = []
-    for b in boxes:
-        matches.append({
-            "rule": getattr(b, "rule", getattr(b, "name", "pdf")),
-            "value": "",
-            "page": getattr(b, "page", None),
-            "location": None,
-            "context": "",
-            "valid": True,
-        })
-
-    return {
-        "file_type": "pdf",
-        "extracted_text": "",
-        "matches": matches,
-    }
-
-@router.post(
-    "/redactions/xml/scan",
-    summary="프론트 호환: XML 스캔",
-    description="DOCX/XLSX/PPTX/HWPX 스캔 결과를 프론트 공통 스키마로 반환"
-)
-async def xml_scan_endpoint(
-    file: UploadFile = File(...),
-    patterns_json: Optional[str] = Form(None),  # 구조 호환을 위해 유지(실사용 X)
-):
-    if xml_scan is None:
-        raise HTTPException(status_code=500, detail="xml_redaction 모듈을 불러오지 못했습니다.")
-
-    data = _read_all(file)
-    try:
-        # 신형: xml_scan(bytes, filename)
-        res = xml_scan(data, file.filename or "")
-    except TypeError:
-        # 구형: xml_scan(bytes)
-        res = xml_scan(data)
-
-    return _as_jsonable(res)
-
-@router.post(
-    "/redactions/xml/apply",
-    response_class=Response,
-    summary="프론트 호환: XML 레닥션 적용",
-    description="DOCX/XLSX/PPTX/HWPX에 레닥션 적용된 파일 반환"
-)
-async def xml_apply_endpoint(file: UploadFile = File(...)):
-    if xml_redact_to_file is None:
-        raise HTTPException(status_code=500, detail="xml_redaction 모듈을 불러오지 못했습니다.")
-
-    data = _read_all(file)
-    base = (file.filename or "output")
-    stem = base.rsplit(".", 1)[0]
-    ext = base.rsplit(".", 1)[-1].lower() if "." in base else "bin"
-
-    ext_to_mime = {
-        "docx": "application/vnd.openxmlformats-officedocument.wordprocessingml.document",
-        "xlsx": "application/vnd.openxmlformats-officedocument.spreadsheetml.sheet",
-        "pptx": "application/vnd.openxmlformats-officedocument.presentationml.presentation",
-        "hwpx": "application/haansofthwp",
-        "hwp":  "application/x-hwp",
-        "xml":  "application/xml",
-        "zip":  "application/zip",
-        "bin":  "application/octet-stream",
-    }
-    default_mime = ext_to_mime.get(ext, "application/octet-stream")
-
-    # 임시 디렉토리 내 경로 기반 호출 우선
-    with tempfile.TemporaryDirectory(prefix="eclipso_") as tdir:
-        src_path = os.path.join(tdir, base)
-        with open(src_path, "wb") as wf:
-            wf.write(data)
-
-        dst_path = os.path.join(tdir, f"{stem}.redacted.{ext}")
-
-        # 1) (src_path, dst_path, filename)
-        try:
-            res = xml_redact_to_file(src_path, dst_path, base)
-            if isinstance(res, (bytes, bytearray)):
-                out_bytes = bytes(res)
-                out_name = f"{stem}.redacted.{ext}"
-            else:
-                # 결과 경로 확인
-                if not os.path.exists(dst_path):
-                    if isinstance(res, str) and os.path.exists(res):
-                        dst_path = res
-                    elif (isinstance(res, (list, tuple)) and res and isinstance(res[0], str)
-                          and os.path.exists(res[0])):
-                        dst_path = res[0]
-                    else:
-                        raise HTTPException(status_code=500, detail="레닥션 결과 파일이 생성되지 않았습니다.")
-                with open(dst_path, "rb") as rf:
-                    out_bytes = rf.read()
-                out_name = os.path.basename(dst_path)
-
-            disp = build_disposition(out_name)
-            return Response(content=out_bytes, media_type=default_mime,
-                            headers={"Content-Disposition": disp})
-        except TypeError:
-            pass
-
-        # 2) (src_path, filename)
-        try:
-            res = xml_redact_to_file(src_path, base)
-            if isinstance(res, (bytes, bytearray)):
-                out_bytes = bytes(res)
-                out_name = f"{stem}.redacted.{ext}"
-                disp = build_disposition(out_name)
-                return Response(content=out_bytes, media_type=default_mime,
-                                headers={"Content-Disposition": disp})
-            else:
-                if isinstance(res, str) and os.path.exists(res):
-                    with open(res, "rb") as rf:
-                        out_bytes = rf.read()
-                    out_name = os.path.basename(res)
-                    disp = build_disposition(out_name)
-                    return Response(content=out_bytes, media_type=default_mime,
-                                    headers={"Content-Disposition": disp})
-                if isinstance(res, (list, tuple)) and len(res) > 0:
-                    if isinstance(res[0], (bytes, bytearray)):
-                        out_bytes = bytes(res[0])
-                        out_name = res[1] if len(res) > 1 else f"{stem}.redacted.{ext}"
-                        out_mime = res[2] if len(res) > 2 else default_mime
-                        disp = build_disposition(out_name)
-                        return Response(content=out_bytes, media_type=out_mime,
-                                        headers={"Content-Disposition": disp})
-                    if isinstance(res[0], str) and os.path.exists(res[0]):
-                        with open(res[0], "rb") as rf:
-                            out_bytes = rf.read()
-                        out_name = os.path.basename(res[0])
-                        disp = build_disposition(out_name)
-                        return Response(content=out_bytes, media_type=default_mime,
-                                        headers={"Content-Disposition": disp})
-
-                # 파일 생성 기대: dst_path 확인
-                if not os.path.exists(dst_path):
-                    raise HTTPException(status_code=500, detail="레닥션 결과 파일이 생성되지 않았습니다.")
-                with open(dst_path, "rb") as rf:
-                    out_bytes = rf.read()
-                out_name = os.path.basename(dst_path)
-                disp = build_disposition(out_name)
-                return Response(content=out_bytes, media_type=default_mime,
-                                headers={"Content-Disposition": disp})
-        except TypeError:
-            pass
-
-        # 3) (src_path)
-        try:
-            res = xml_redact_to_file(src_path)
-            if isinstance(res, (bytes, bytearray)):
-                out_bytes = bytes(res)
-                out_name = f"{stem}.redacted.{ext}"
-            elif isinstance(res, str) and os.path.exists(res):
-                with open(res, "rb") as rf:
-                    out_bytes = rf.read()
-                out_name = os.path.basename(res)
-            else:
-                if not os.path.exists(dst_path):
-                    raise HTTPException(status_code=500, detail="레닥션 결과 파일이 생성되지 않았습니다.")
-                with open(dst_path, "rb") as rf:
-                    out_bytes = rf.read()
-                out_name = os.path.basename(dst_path)
-
-            disp = build_disposition(out_name)
-            return Response(content=out_bytes, media_type=default_mime,
-                            headers={"Content-Disposition": disp})
-        except TypeError:
-            # 4) 최후: (bytes, filename) / (bytes, name, mime)
-            try:
-                res = xml_redact_to_file(data, base)
-                if isinstance(res, (bytes, bytearray)):
-                    out_bytes = bytes(res)
-                    out_name = f"{stem}.redacted.{ext}"
-                    disp = build_disposition(out_name)
-                    return Response(content=out_bytes, media_type=default_mime,
-                                    headers={"Content-Disposition": disp})
-                else:
-                    out_bytes = res[0]
-                    out_name = res[1] if len(res) > 1 else f"{stem}.redacted.{ext}"
-                    out_mime = res[2] if len(res) > 2 else default_mime
-                    disp = build_disposition(out_name)
-                    return Response(content=out_bytes, media_type=out_mime,
-                                    headers={"Content-Disposition": disp})
-            except Exception as e2:  # pragma: no cover
-                raise HTTPException(status_code=500, detail=f"xml_redact_to_file 시그니처 불일치: {e2}")
 
 # ─────────────────────────────────────────────────────────────
 # 텍스트 매칭 (정규식 + validator)  →  /text/match 가 이 함수 사용
@@ -431,11 +159,6 @@
 
 def match_text(text: str):
     """
-<<<<<<< HEAD
-    정규식 기반 민감정보 매칭 유틸
-    반환: { items, counts }
-    항목: rule, value, start, end, context, valid
-=======
     정규식 기반 민감정보 매칭
 
     - 입력: text
@@ -451,7 +174,6 @@
 
     counts:
       - OK(True) 인 것만 rule 별로 카운트 (FAIL 은 카운트에서 제외)
->>>>>>> 0a83174c
     """
     try:
         if not isinstance(text, str):
