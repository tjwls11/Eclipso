--- conflicted
+++ resolved
@@ -3,13 +3,10 @@
 
 import re
 import traceback
-<<<<<<< HEAD
 from typing import List, Dict, Optional
-=======
-from typing import Any, Dict, List, Optional
->>>>>>> e2125c7c
 
 from fastapi import APIRouter, UploadFile, HTTPException
+from pydantic import BaseModel
 from pydantic import BaseModel
 
 from server.utils.file_reader import extract_from_file
@@ -37,6 +34,30 @@
 
 # 정규식 매칭 유틸과 병합 정책
 from server.api.redaction_api import match_text as regex_match_text
+from server.core.redaction_rules import PRESET_PATTERNS, RULES
+
+# --- 정규화 함수 호환 래퍼 (normalize_text 없는 브랜치 대비) ---
+try:
+    # 신형: normalize_text 존재
+    from server.core.normalize import normalize_text  # type: ignore
+except Exception:
+    # 구형: normalize()만 있는 경우
+    try:
+        from server.core.normalize import normalize as _normalize  # type: ignore
+
+        def normalize_text(s: str) -> str:
+            r = _normalize(s)
+            # (정규화문자열, 인덱스맵) 형태일 수 있음 → 문자열만 사용
+            if isinstance(r, (list, tuple)):
+                return r[0]
+            return r if isinstance(r, str) else str(r)
+    except Exception:
+        # 최후 안전장치: 정규화 모듈이 전혀 없으면 원문 반환
+        def normalize_text(s: str) -> str:
+            return s
+
+# 정규식 매칭 유틸과 병합 정책
+from server.api.redaction_api import match_text as regex_match_text
 from server.core.merge_policy import MergePolicy, DEFAULT_POLICY
 
 router = APIRouter(prefix="/text", tags=["text"])
@@ -49,12 +70,6 @@
     value: str
     valid: bool
     context: str
-<<<<<<< HEAD
-=======
-    start: Optional[int] = None
-    end: Optional[int] = None
-    location: Optional[Dict[str, int]] = None  # {start, end}
->>>>>>> e2125c7c
 
 class MatchResponse(BaseModel):
     items: List[MatchItem]
@@ -62,7 +77,6 @@
 
 class MatchRequest(BaseModel):
     text: str
-<<<<<<< HEAD
     rules: Optional[List[str]] = None   # 지정 안 하면 PRESET 전체
     normalize: bool = True              # True면 서버 표준 정규화 적용
 
@@ -72,14 +86,6 @@
     PRESET_PATTERNS에서 선택된 룰만 (name, compiled_regex, ensure_valid)로 컴파일.
     - case_sensitive, whole_word 옵션 반영
     """
-=======
-    rules: Optional[List[str]] = None
-    normalize: bool = True
-
-
-def _compile_selected(selected: Optional[List[str]]):
-    """PRESET_PATTERNS에서 선택된 룰만 컴파일."""
->>>>>>> e2125c7c
     want = set(selected or [p["name"] for p in PRESET_PATTERNS])
     out = []
     for p in PRESET_PATTERNS:
@@ -99,14 +105,10 @@
     return out
 
 def _validate(name: str, value: str) -> bool:
-<<<<<<< HEAD
     """
     RULES에 등록된 validator가 있으면 그것으로 OK/FAIL 판정.
     없으면 True(OK).
     """
-=======
-    """RULES.validator가 있으면 OK/FAIL 판정, 없으면 True."""
->>>>>>> e2125c7c
     rule = RULES.get((name or "").lower())
     if not rule:
         return True
@@ -128,6 +130,7 @@
 @router.post(
     "/extract",
     response_model=ExtractResponse,
+    response_model=ExtractResponse,
     summary="파일에서 텍스트 추출",
     description="업로드한 문서에서 본문 텍스트를 추출하여 반환"
 )
@@ -137,32 +140,21 @@
     """
     try:
         raw = await extract_from_file(file)  # 문자열
-<<<<<<< HEAD
         raw = await extract_from_file(file)  # 문자열
-=======
->>>>>>> e2125c7c
         text = normalize_text(raw or "")
         return ExtractResponse(full_text=text)
     except HTTPException:
         raise
     except Exception as e:
         traceback.print_exc()
+        traceback.print_exc()
         raise HTTPException(500, detail=f"서버 내부 오류: {e}")
 
-<<<<<<< HEAD
 @router.get("/rules")
-=======
-@router.get(
-    "/rules",
-    summary="정규식 규칙 이름 목록",
-    description="서버에 등록된 개인정보 정규식 규칙들의 이름 배열을 반환"
-)
->>>>>>> e2125c7c
 async def list_rules():
     """정의된 정규식 룰 이름 배열 반환"""
     return [r["name"] for r in PRESET_PATTERNS]
 
-<<<<<<< HEAD
 @router.post("/match", response_model=MatchResponse)
 async def match(req: MatchRequest):
     """
@@ -171,15 +163,6 @@
     - RULES.validator 로 OK/FAIL 판정
     - 컨텍스트 스니펫 포함
     """
-=======
-@router.post(
-    "/match",
-    response_model=MatchResponse,
-    summary="정규식 매칭 실행",
-    description="입력 텍스트에 대해 선택 규칙으로 정규식 매칭 결과를 반환"
-)
-async def match(req: MatchRequest):
->>>>>>> e2125c7c
     try:
         text = normalize_text(req.text or "") if req.normalize else (req.text or "")
         comp = _compile_selected(req.rules)
@@ -190,10 +173,6 @@
         for (name, rx, need_valid) in comp:
             c = 0
             for m in rx.finditer(text):
-<<<<<<< HEAD
-=======
-                i, j = m.start(), m.end()
->>>>>>> e2125c7c
                 val = m.group(0)
                 ok = _validate(name, val) if need_valid else True
                 items.append(
@@ -201,14 +180,7 @@
                         rule=name,
                         value=val,
                         valid=ok,
-<<<<<<< HEAD
                         context=_ctx(text, m.start(), m.end())
-=======
-                        context=_ctx(text, i, j),
-                        start=i,
-                        end=j,
-                        location={"start": i, "end": j}
->>>>>>> e2125c7c
                     )
                 )
                 c += 1
@@ -223,6 +195,7 @@
     "/policy",
     summary="기본 병합 정책 조회",
     description="정규식·NER 탐지 결과 병합에 사용하는 기본 정책을 반환"
+    description="정규식·NER 탐지 결과 병합에 사용하는 기본 정책을 반환"
 )
 async def get_policy():
     return DEFAULT_POLICY
@@ -231,6 +204,7 @@
     "/policy",
     summary="병합 정책 설정",
     description="허용 라벨·우선순위 등 병합 정책을 갱신(전달값을 그대로 반환)"
+    description="허용 라벨·우선순위 등 병합 정책을 갱신(전달값을 그대로 반환)"
 )
 async def set_policy(policy: dict):
     return {"ok": True, "policy": policy}
@@ -239,6 +213,7 @@
     "/detect",
     summary="정규식+NER 통합 탐지",
     description="정규식과 NER을 선택 실행하고 정책에 따라 병합된 결과를 반환"
+    description="정규식과 NER을 선택 실행하고 정책에 따라 병합된 결과를 반환"
 )
 async def detect(req: dict):
     text = (req or {}).get("text", "") or ""
@@ -247,6 +222,14 @@
 
     run_regex_opt = bool(options.get("run_regex", True))
     run_ner_opt = bool(options.get("run_ner", True))
+
+    # 1) 정규식 결과(유틸 재사용)
+    regex_result = {"items": []}
+    if run_regex_opt:
+        try:
+            regex_result = regex_match_text(text)  # {items:[{start,end,rule,...}], counts:{...}}
+        except Exception as e:
+            regex_result = {"items": [], "error": f"regex_failed: {e}"}
 
     # 1) 정규식 결과(유틸 재사용)
     regex_result = {"items": []}
@@ -261,6 +244,7 @@
         s, e = it.get("start"), it.get("end")
         if s is None or e is None or e <= s:
             continue
+        label = it.get("rule") or it.get("label") or it.get("name") or "REGEX"
         label = it.get("rule") or it.get("label") or it.get("name") or "REGEX"
         regex_spans.append({
             "start": int(s),
@@ -271,6 +255,7 @@
         })
 
     # 2) NER 결과
+    # 2) NER 결과
     ner_spans: List[Dict[str, Any]] = []
     ner_raw_preview: Any = None
     if run_ner_opt:
@@ -285,6 +270,9 @@
 
     # 3) 병합
     merger = MergePolicy(policy)
+    final_spans, report = merger.merge(
+        text, regex_spans, ner_spans, degrade=(run_ner_opt is False)
+    )
     final_spans, report = merger.merge(
         text, regex_spans, ner_spans, degrade=(run_ner_opt is False)
     )
