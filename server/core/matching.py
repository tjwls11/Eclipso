--- conflicted
+++ resolved
@@ -1,16 +1,10 @@
 from __future__ import annotations
 import re
 from typing import List, Tuple
-<<<<<<< HEAD
-
-
 try:
     from ..modules.common import compile_rules
 except Exception:  # pragma: no cover
     from server.modules.common import compile_rules  # type: ignore
-=======
-from server.modules.common import compile_rules 
->>>>>>> e9bf6294
 
 
 def _is_valid(value: str, validator) -> bool:
@@ -28,15 +22,6 @@
 
 
 def find_sensitive_spans(text: str) -> List[Tuple[int, int, str, str]]:
-<<<<<<< HEAD
-=======
-    """
-    공용 정규식 + validator 기반 민감정보 매칭
-
-    - PRESET_PATTERNS + RULES 를 compile_rules() 로 컴파일해서 사용
-    - validator 가 걸려 있는 룰은 유효성 검증에 실패하면 결과에서 아예 제외
-    """
->>>>>>> e9bf6294
     if not isinstance(text, str):
         text = str(text)
 
