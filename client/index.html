--- conflicted
+++ resolved
@@ -1,478 +1,365 @@
-<!DOCTYPE html>
-<html lang="ko">
-  <head>
-    <meta charset="utf-8" />
-    <meta name="viewport" content="width=device-width, initial-scale=1" />
-    <title>Eclipso</title>
-
-<<<<<<< HEAD
-    <!-- UI & PDF -->
-=======
-    <!-- Tailwind & PDF.js -->
->>>>>>> 0a83174c
-    <script src="https://cdn.tailwindcss.com"></script>
-    <script src="https://cdnjs.cloudflare.com/ajax/libs/pdf.js/3.11.174/pdf.min.js"></script>
-    <script>
-<<<<<<< HEAD
-      /* PDF.js worker */
-=======
-      // API_BASE 자동 설정 (로컬/배포 공용)
-      const origin = window.location.origin
-      window.API_BASE =
-        origin.includes('127.0.0.1') || origin.includes('localhost')
-          ? 'http://127.0.0.1:8000'
-          : origin.replace(/\/$/, '')
-
-      // (선택) HWPX 뷰어 URL
-      window.HWPX_VIEWER_URL = window.HWPX_VIEWER_URL || ''
-
-      // pdf.js 워커 경로
->>>>>>> 0a83174c
-      pdfjsLib.GlobalWorkerOptions.workerSrc =
-        "https://cdnjs.cloudflare.com/ajax/libs/pdf.js/3.11.174/pdf.worker.min.js";
-
-      /* 백엔드 주소 (개발 기본값) */
-      (function () {
-        const origin = window.location.origin || "";
-        if (origin.includes("127.0.0.1") || origin.includes("localhost")) {
-          window.API_BASE = "http://127.0.0.1:8000";
-        } else {
-          window.API_BASE = origin.replace(/\/$/, "");
-        }
-      })();
-
-      /* HWPX 웹뷰어 URL(선택) */
-      window.HWPX_VIEWER_URL = "";
-    </script>
-<<<<<<< HEAD
-
-    <style>
-      .mono {
-        font-family: ui-monospace, SFMono-Regular, Menlo, Monaco, Consolas,
-          "Liberation Mono", "Courier New", monospace;
-      }
-      .pill {
-        display: inline-block;
-        padding: 0.15rem 0.5rem;
-        border-radius: 9999px;
-        font-size: 12px;
-        line-height: 1.2;
-        white-space: nowrap;
-      }
-    </style>
-  </head>
-
-  <body class="bg-gray-50 text-gray-900">
-    <div class="max-w-7xl mx-auto p-6">
-      <h1 class="text-2xl font-bold mb-4">Eclipso</h1>
-
-      <div class="grid grid-cols-1 lg:grid-cols-3 gap-6">
-        <!-- 좌측 패널 -->
-        <div class="bg-white rounded-2xl shadow p-5 space-y-4">
-          <div>
-            <label class="block text-sm font-semibold mb-1">파일 업로드</label>
-            <input
-              id="file"
-              type="file"
-              accept=".pdf,.docx,.xlsx,.pptx,.hwpx,.txt,text/plain"
-              class="block w-full border rounded p-2 bg-white"
-            />
-            <p class="text-[12px] text-gray-500 mt-1">
-              PDF / DOCX / XLSX / PPTX / HWPX / TXT 지원
-            </p>
-          </div>
-
-          <fieldset class="border rounded p-3">
-            <legend class="text-sm font-semibold">규칙 선택</legend>
-
-            <!-- app.js는 input[name="rule"] 체크 상태만 읽습니다. -->
-            <label class="block"><input type="checkbox" name="rule" value="rrn" checked /> 주민등록번호</label>
-            <label class="block"><input type="checkbox" name="rule" value="fgn" checked /> 외국인등록번호</label>
-            <label class="block"><input type="checkbox" name="rule" value="phone_mobile" checked /> 휴대전화(010)</label>
-            <label class="block"><input type="checkbox" name="rule" value="phone_city" checked /> 지역전화(02/031~064)</label>
-            <label class="block"><input type="checkbox" name="rule" value="email" checked /> 이메일</label>
-            <label class="block"><input type="checkbox" name="rule" value="card" checked /> 카드번호</label>
-            <label class="block"><input type="checkbox" name="rule" value="passport" checked /> 여권번호</label>
-            <label class="block"><input type="checkbox" name="rule" value="driver_license" checked /> 운전면허번호</label>
-
-            <p class="text-[12px] text-gray-500 mt-2">
-              * 선택 안 하면 서버 PRESET 전체가 사용될 수 있습니다.
-            </p>
-          </fieldset>
-
-          <div class="space-y-2">
-            <button id="btn-scan" class="w-full px-4 py-2 rounded bg-blue-600 text-white">
-              스캔 실행
-            </button>
-            <button id="btn-save-redacted" class="w-full px-4 py-2 rounded border hidden" disabled>
-              레닥션 파일 저장
-            </button>
-            <span id="status" class="block text-sm text-gray-600"></span>
-          </div>
-        </div>
-
-        <!-- 우측 패널 -->
-        <div class="lg:col-span-2 space-y-6">
-          <!-- 레닥션 미리보기(카테고리별 칩) -->
-          <div class="bg-white rounded-2xl shadow p-5">
-            <div class="flex items-center justify-between">
-              <h2 class="font-semibold mb-2">레닥션 미리보기</h2>
-              <div id="file-info" class="text-sm text-gray-600"></div>
-            </div>
-            <div
-              id="redacted-preview"
-              class="mono whitespace-pre-wrap border rounded p-3 text-sm min-h-[12rem]"
-            ></div>
-          </div>
-
-          <!-- 원본 텍스트(룰별 묶음 목록) -->
-          <div class="bg-white rounded-2xl shadow p-5">
-            <h2 class="font-semibold mb-2">원본 추출 텍스트</h2>
-            <textarea id="txt-raw" class="w-full h-48 border rounded p-2 mono" readonly></textarea>
-          </div>
-
-          <!-- 감지된 항목 (OK/NG 분리) -->
-          <div class="bg-white rounded-2xl shadow p-5">
-            <div class="flex items-center justify-between">
-              <h2 class="font-semibold mb-2">감지된 항목 (원본)</h2>
-              <div id="summary" class="text-sm text-gray-700"></div>
-=======
-  </head>
-
-  <body class="bg-gray-50 text-gray-900">
-    <!-- 상단바 -->
-    <header class="border-b border-gray-200 bg-white/70 backdrop-blur">
-      <div
-        class="max-w-7xl mx-auto px-6 py-4 flex items-center justify-between"
-      >
-        <div class="flex items-center gap-2">
-          <div class="h-6 w-6 rounded-full bg-blue-600"></div>
-          <h1 class="text-xl font-semibold tracking-tight">Eclipso</h1>
-        </div>
-        <div class="text-sm text-gray-500">문서 개인정보 스캔 · 레닥션</div>
-      </div>
-    </header>
-
-    <main class="max-w-7xl mx-auto px-6 py-8">
-      <div class="grid grid-cols-1 lg:grid-cols-[320px,1fr] gap-8">
-        <!-- 왼쪽: 업로드·옵션 -->
-        <aside class="lg:sticky lg:top-6 self-start space-y-6">
-          <section
-            class="bg-white rounded-2xl shadow-sm border border-gray-100 p-5 space-y-5"
-          >
-            <!-- 파일 업로드 -->
-            <div>
-              <label class="block text-sm font-medium mb-2">파일 업로드</label>
-              <label
-                id="dropzone"
-                for="file"
-                class="block cursor-pointer rounded-xl border-2 border-dashed border-gray-300 hover:border-gray-400 bg-gray-50 px-4 py-6 text-center transition"
-                role="button"
-                tabindex="0"
-              >
-                <div class="text-sm text-gray-500">
-                  <img
-                    class="w-10 h-10 mx-auto mb-2"
-                    src="https://images.icon-icons.com/1875/PNG/512/fileupload_120150.png"
-                    alt="파일 선택"
-                  />
-                  <p class="text-sm font-medium ml-2 mt-2">
-                    파일을 선택하거나<br />이 영역에 드래그해 주세요
-                  </p>
-                </div>
-
-                <div id="file-name" class="mt-2 text-xs text-gray-400"></div>
-              </label>
-              <input
-                id="file"
-                type="file"
-                accept=".pdf,.doc,.ppt,.xls,.hwp,.txt,.docx,.pptx,.xlsx,.hwpx"
-                class="sr-only"
-              />
-            </div>
-
-            <!-- 규칙(정규식) -->
-            <fieldset class="rounded-xl border border-gray-200 p-4">
-              <legend class="px-1 text-sm font-medium">규칙 선택</legend>
-              <div id="rules-container" class="mt-2 space-y-2 text-sm">
-                <!-- /text/rules 실패 시 기본값 -->
-                <label class="flex items-center gap-2">
-                  <input type="checkbox" name="rule" value="rrn" checked />
-                  <span>주민등록번호</span>
-                </label>
-                <label class="flex items-center gap-2">
-                  <input type="checkbox" name="rule" value="fgn" checked />
-                  <span>외국인등록번호</span>
-                </label>
-                <label class="flex items-center gap-2">
-                  <input
-                    type="checkbox"
-                    name="rule"
-                    value="phone_mobile"
-                    checked
-                  />
-                  <span>휴대전화</span>
-                </label>
-                <label class="flex items-center gap-2">
-                  <input
-                    type="checkbox"
-                    name="rule"
-                    value="phone_city"
-                    checked
-                  />
-                  <span>지역전화</span>
-                </label>
-                <label class="flex items-center gap-2">
-                  <input type="checkbox" name="rule" value="email" checked />
-                  <span>이메일</span>
-                </label>
-                <label class="flex items-center gap-2">
-                  <input type="checkbox" name="rule" value="card" checked />
-                  <span>카드번호</span>
-                </label>
-                <label class="flex items-center gap-2">
-                  <input type="checkbox" name="rule" value="passport" checked />
-                  <span>여권번호</span>
-                </label>
-                <label class="flex items-center gap-2">
-                  <input
-                    type="checkbox"
-                    name="rule"
-                    value="driver_license"
-                    checked
-                  />
-                  <span>운전면허번호</span>
-                </label>
-              </div>
-            </fieldset>
-
-            <!-- NER 표시(필터) -->
-            <fieldset class="rounded-xl border border-gray-200 p-4">
-              <legend class="px-1 text-sm font-medium">NER</legend>
-              <div class="mt-2 space-y-2 text-sm">
-                <label class="flex items-center gap-2">
-                  <input id="ner-show-ps" type="checkbox" checked />
-                  <span>이름(PS)</span>
-                </label>
-                <label class="flex items-center gap-2">
-                  <input id="ner-show-lc" type="checkbox" checked />
-                  <span>주소·지명(LC)</span>
-                </label>
-                <label class="flex items-center gap-2">
-                  <input id="ner-show-og" type="checkbox" checked />
-                  <span>기관(OG)</span>
-                </label>
-              </div>
-            </fieldset>
-
-            <!-- 실행/다운로드 -->
-            <div class="space-y-2">
-              <button
-                id="btn-scan"
-                class="w-full px-4 py-2.5 rounded-lg bg-blue-600 text-white hover:bg-blue-700 transition"
-              >
-                스캔 실행
-              </button>
-              <button
-                id="btn-save-redacted"
-                class="w-full px-4 py-2.5 rounded-lg border border-gray-300 hover:bg-gray-50 transition hidden"
-                disabled
-              >
-                레닥션 결과 다운로드
-              </button>
-            </div>
-
-            <!-- 상태표시 -->
-            <div class="rounded-lg bg-gray-50 px-3 py-2 text-sm">
-              <span id="status" class="text-gray-500">대기 중</span>
-            </div>
-          </section>
-        </aside>
-
-        <!-- 오른쪽: 결과 -->
-        <section class="space-y-8">
-          <!-- 텍스트 미리보기 -->
-          <div
-            id="text-preview-block"
-            class="bg-white rounded-2xl shadow-sm border border-gray-100 p-5 hidden"
-          >
-            <h2 class="font-semibold mb-2">텍스트 미리보기</h2>
-            <textarea
-              id="txt-out"
-              class="w-full h-48 border rounded p-2 font-mono"
-              readonly
-            ></textarea>
-          </div>
-
-          <!-- 매칭 결과(토글) -->
-          <div
-            id="match-result-block"
-            class="bg-white rounded-2xl shadow-sm border border-gray-100 hidden"
-          >
-            <button
-              data-toggle="match"
-              class="w-full flex items-center justify-between px-5 py-3"
-            >
-              <h2 class="font-semibold">매칭 결과</h2>
-              <div class="flex items-center gap-3">
-                <span
-                  id="match-badge"
-                  class="text-xs bg-gray-100 text-gray-700 px-2 py-0.5 rounded"
-                  >0</span
-                >
-                <svg
-                  data-chevron="match"
-                  class="h-5 w-5 text-gray-500 transition-transform"
-                  viewBox="0 0 20 20"
-                  fill="currentColor"
-                >
-                  <path
-                    fill-rule="evenodd"
-                    d="M5.23 7.21a.75.75 0 011.06.02L10 10.94l3.71-3.7a.75.75 0 111.06 1.06l-4.24 4.24a.75.75 0 01-1.06 0L5.21 8.29a.75.75 0 01.02-1.08z"
-                    clip-rule="evenodd"
-                  />
-                </svg>
-              </div>
-            </button>
-            <div id="match-body" class="p-5 border-t">
-              <div class="flex flex-wrap items-center gap-3 mb-4">
-                <div id="summary" class="text-sm text-gray-500"></div>
-                <span class="mx-2 text-gray-300">|</span>
-
-                <!-- 세그먼트 필터: All / OK / FAIL -->
-                <div
-                  class="inline-flex rounded-lg border border-gray-200 overflow-hidden"
-                >
-                  <button
-                    id="seg-all"
-                    data-seg="all"
-                    class="px-3 py-1.5 text-xs bg-gray-900 text-white"
-                  >
-                    All
-                  </button>
-                  <button
-                    id="seg-ok"
-                    data-seg="ok"
-                    class="px-3 py-1.5 text-xs text-emerald-700 hover:bg-emerald-50"
-                  >
-                    OK
-                  </button>
-                  <button
-                    id="seg-fail"
-                    data-seg="fail"
-                    class="px-3 py-1.5 text-xs text-rose-700 hover:bg-rose-50"
-                  >
-                    FAIL
-                  </button>
-                </div>
-
-                <input
-                  id="filter-search"
-                  type="text"
-                  placeholder="텍스트 검색"
-                  class="text-sm border rounded px-2 py-1"
-                  style="min-width: 220px"
-                />
-              </div>
-              <div id="match-groups" class="space-y-3"></div>
->>>>>>> 0a83174c
-            </div>
-
-            <h3 class="text-sm font-semibold mb-2 text-emerald-700">유효(OK)</h3>
-            <div id="by-rule-ok" class="space-y-3 mb-6"></div>
-
-            <h3 class="text-sm font-semibold mb-2 text-red-700">무효(NG) · 정규식 불일치</h3>
-            <div id="by-rule-ng" class="space-y-3"></div>
-          </div>
-
-          <!-- NER 결과(토글) -->
-          <div
-            id="ner-result-block"
-            class="bg-white rounded-2xl shadow-sm border border-gray-100 hidden"
-          >
-            <button
-              data-toggle="ner"
-              class="w-full flex items-center justify-between px-5 py-3"
-            >
-              <h2 class="font-semibold">NER 결과</h2>
-              <div class="flex items-center gap-3">
-                <span
-                  id="ner-badge"
-                  class="text-xs bg-gray-100 text-gray-700 px-2 py-0.5 rounded"
-                  >0</span
-                >
-                <svg
-                  data-chevron="ner"
-                  class="h-5 w-5 text-gray-500 transition-transform"
-                  viewBox="0 0 20 20"
-                  fill="currentColor"
-                >
-                  <path
-                    fill-rule="evenodd"
-                    d="M5.23 7.21a.75.75 0 011.06.02L10 10.94l3.71-3.7a.75.75 0 111.06 1.06l-4.24 4.24a.75.75 0 01-1.06 0L5.21 8.29a.75.75 0 01.02-1.08z"
-                    clip-rule="evenodd"
-                  />
-                </svg>
-              </div>
-            </button>
-            <div id="ner-body" class="p-5 border-t">
-              <div id="ner-summary" class="text-sm text-gray-500 mb-3"></div>
-              <div class="overflow-auto">
-                <table class="min-w-full text-sm">
-                  <thead>
-                    <tr class="border-b bg-gray-50">
-                      <th class="text-left py-2 px-2">Label</th>
-                      <th class="text-left py-2 px-2">Text</th>
-                      <th class="text-left py-2 px-2">Score</th>
-                      <th class="text-left py-2 px-2">Pos</th>
-                    </tr>
-                  </thead>
-                  <tbody id="ner-rows"></tbody>
-                </table>
-              </div>
-            </div>
-          </div>
-
-          <!-- PDF 미리보기(토글) -->
-          <div
-            id="pdf-preview-block"
-            class="bg-white rounded-2xl shadow-sm border border-gray-100 hidden"
-          >
-            <button
-              data-toggle="pdf"
-              class="w-full flex items-center justify-between px-5 py-3"
-            >
-              <h2 class="font-semibold">레닥션 미리보기 (PDF)</h2>
-              <svg
-                data-chevron="pdf"
-                class="h-5 w-5 text-gray-500 transition-transform"
-                viewBox="0 0 20 20"
-                fill="currentColor"
-              >
-                <path
-                  fill-rule="evenodd"
-                  d="M5.23 7.21a.75.75 0 011.06.02L10 10.94l3.71-3.7a.75.75 0 111.06 1.06l-4.24 4.24a.75.75 0 01-1.06 0L5.21 8.29a.75.75 0 01.02-1.08z"
-                  clip-rule="evenodd"
-                />
-              </svg>
-            </button>
-            <div id="pdf-body" class="p-5 border-t hidden">
-              <canvas
-                id="pdf-preview"
-                class="w-full rounded border border-gray-200"
-              ></canvas>
-            </div>
-          </div>
-        </section>
-      </div>
-    </main>
-
-<<<<<<< HEAD
-    <!-- 캐시 무력화 버전 쿼리 -->
-    <script type="module" src="./app.js?v=20251102"></script>
-=======
-    <!-- 앱 스크립트 -->
-    <script type="module" src="./app.js"></script>
->>>>>>> 0a83174c
-  </body>
-</html>
+<!DOCTYPE html>
+<html lang="ko">
+  <head>
+    <meta charset="utf-8" />
+    <meta name="viewport" content="width=device-width, initial-scale=1" />
+    <title>Eclipso</title>
+
+    <!-- Tailwind & PDF.js -->
+    <script src="https://cdn.tailwindcss.com"></script>
+    <script src="https://cdnjs.cloudflare.com/ajax/libs/pdf.js/3.11.174/pdf.min.js"></script>
+    <script>
+      // API_BASE 자동 설정 (로컬/배포 공용)
+      const origin = window.location.origin
+      window.API_BASE =
+        origin.includes('127.0.0.1') || origin.includes('localhost')
+          ? 'http://127.0.0.1:8000'
+          : origin.replace(/\/$/, '')
+
+      // (선택) HWPX 뷰어 URL
+      window.HWPX_VIEWER_URL = window.HWPX_VIEWER_URL || ''
+
+      // pdf.js 워커 경로
+      pdfjsLib.GlobalWorkerOptions.workerSrc =
+        "https://cdnjs.cloudflare.com/ajax/libs/pdf.js/3.11.174/pdf.worker.min.js";
+
+      /* 백엔드 주소 (개발 기본값) */
+      (function () {
+        const origin = window.location.origin || "";
+        if (origin.includes("127.0.0.1") || origin.includes("localhost")) {
+          window.API_BASE = "http://127.0.0.1:8000";
+        } else {
+          window.API_BASE = origin.replace(/\/$/, "");
+        }
+      })();
+
+      /* HWPX 웹뷰어 URL(선택) */
+      window.HWPX_VIEWER_URL = "";
+    </script>
+  </head>
+
+  <body class="bg-gray-50 text-gray-900">
+    <!-- 상단바 -->
+    <header class="border-b border-gray-200 bg-white/70 backdrop-blur">
+      <div
+        class="max-w-7xl mx-auto px-6 py-4 flex items-center justify-between"
+      >
+        <div class="flex items-center gap-2">
+          <div class="h-6 w-6 rounded-full bg-blue-600"></div>
+          <h1 class="text-xl font-semibold tracking-tight">Eclipso</h1>
+        </div>
+        <div class="text-sm text-gray-500">문서 개인정보 스캔 · 레닥션</div>
+      </div>
+    </header>
+
+    <main class="max-w-7xl mx-auto px-6 py-8">
+      <div class="grid grid-cols-1 lg:grid-cols-[320px,1fr] gap-8">
+        <!-- 왼쪽: 업로드·옵션 -->
+        <aside class="lg:sticky lg:top-6 self-start space-y-6">
+          <section
+            class="bg-white rounded-2xl shadow-sm border border-gray-100 p-5 space-y-5"
+          >
+            <!-- 파일 업로드 -->
+            <div>
+              <label class="block text-sm font-medium mb-2">파일 업로드</label>
+              <label
+                id="dropzone"
+                for="file"
+                class="block cursor-pointer rounded-xl border-2 border-dashed border-gray-300 hover:border-gray-400 bg-gray-50 px-4 py-6 text-center transition"
+                role="button"
+                tabindex="0"
+              >
+                <div class="text-sm text-gray-500">
+                  <img
+                    class="w-10 h-10 mx-auto mb-2"
+                    src="https://images.icon-icons.com/1875/PNG/512/fileupload_120150.png"
+                    alt="파일 선택"
+                  />
+                  <p class="text-sm font-medium ml-2 mt-2">
+                    파일을 선택하거나<br />이 영역에 드래그해 주세요
+                  </p>
+                </div>
+
+                <div id="file-name" class="mt-2 text-xs text-gray-400"></div>
+              </label>
+              <input
+                id="file"
+                type="file"
+                accept=".pdf,.doc,.ppt,.xls,.hwp,.txt,.docx,.pptx,.xlsx,.hwpx"
+                class="sr-only"
+              />
+            </div>
+
+            <!-- 규칙(정규식) -->
+            <fieldset class="rounded-xl border border-gray-200 p-4">
+              <legend class="px-1 text-sm font-medium">규칙 선택</legend>
+              <div id="rules-container" class="mt-2 space-y-2 text-sm">
+                <!-- /text/rules 실패 시 기본값 -->
+                <label class="flex items-center gap-2">
+                  <input type="checkbox" name="rule" value="rrn" checked />
+                  <span>주민등록번호</span>
+                </label>
+                <label class="flex items-center gap-2">
+                  <input type="checkbox" name="rule" value="fgn" checked />
+                  <span>외국인등록번호</span>
+                </label>
+                <label class="flex items-center gap-2">
+                  <input
+                    type="checkbox"
+                    name="rule"
+                    value="phone_mobile"
+                    checked
+                  />
+                  <span>휴대전화</span>
+                </label>
+                <label class="flex items-center gap-2">
+                  <input
+                    type="checkbox"
+                    name="rule"
+                    value="phone_city"
+                    checked
+                  />
+                  <span>지역전화</span>
+                </label>
+                <label class="flex items-center gap-2">
+                  <input type="checkbox" name="rule" value="email" checked />
+                  <span>이메일</span>
+                </label>
+                <label class="flex items-center gap-2">
+                  <input type="checkbox" name="rule" value="card" checked />
+                  <span>카드번호</span>
+                </label>
+                <label class="flex items-center gap-2">
+                  <input type="checkbox" name="rule" value="passport" checked />
+                  <span>여권번호</span>
+                </label>
+                <label class="flex items-center gap-2">
+                  <input
+                    type="checkbox"
+                    name="rule"
+                    value="driver_license"
+                    checked
+                  />
+                  <span>운전면허번호</span>
+                </label>
+              </div>
+            </fieldset>
+
+            <!-- NER 표시(필터) -->
+            <fieldset class="rounded-xl border border-gray-200 p-4">
+              <legend class="px-1 text-sm font-medium">NER</legend>
+              <div class="mt-2 space-y-2 text-sm">
+                <label class="flex items-center gap-2">
+                  <input id="ner-show-ps" type="checkbox" checked />
+                  <span>이름(PS)</span>
+                </label>
+                <label class="flex items-center gap-2">
+                  <input id="ner-show-lc" type="checkbox" checked />
+                  <span>주소·지명(LC)</span>
+                </label>
+                <label class="flex items-center gap-2">
+                  <input id="ner-show-og" type="checkbox" checked />
+                  <span>기관(OG)</span>
+                </label>
+              </div>
+            </fieldset>
+
+            <!-- 실행/다운로드 -->
+            <div class="space-y-2">
+              <button
+                id="btn-scan"
+                class="w-full px-4 py-2.5 rounded-lg bg-blue-600 text-white hover:bg-blue-700 transition"
+              >
+                스캔 실행
+              </button>
+              <button
+                id="btn-save-redacted"
+                class="w-full px-4 py-2.5 rounded-lg border border-gray-300 hover:bg-gray-50 transition hidden"
+                disabled
+              >
+                레닥션 결과 다운로드
+              </button>
+            </div>
+
+            <!-- 상태표시 -->
+            <div class="rounded-lg bg-gray-50 px-3 py-2 text-sm">
+              <span id="status" class="text-gray-500">대기 중</span>
+            </div>
+          </section>
+        </aside>
+
+        <!-- 오른쪽: 결과 -->
+        <section class="space-y-8">
+          <!-- 텍스트 미리보기 -->
+          <div
+            id="text-preview-block"
+            class="bg-white rounded-2xl shadow-sm border border-gray-100 p-5 hidden"
+          >
+            <h2 class="font-semibold mb-2">텍스트 미리보기</h2>
+            <textarea
+              id="txt-out"
+              class="w-full h-48 border rounded p-2 font-mono"
+              readonly
+            ></textarea>
+          </div>
+
+          <!-- 매칭 결과(토글) -->
+          <div
+            id="match-result-block"
+            class="bg-white rounded-2xl shadow-sm border border-gray-100 hidden"
+          >
+            <button
+              data-toggle="match"
+              class="w-full flex items-center justify-between px-5 py-3"
+            >
+              <h2 class="font-semibold">매칭 결과</h2>
+              <div class="flex items-center gap-3">
+                <span
+                  id="match-badge"
+                  class="text-xs bg-gray-100 text-gray-700 px-2 py-0.5 rounded"
+                  >0</span
+                >
+                <svg
+                  data-chevron="match"
+                  class="h-5 w-5 text-gray-500 transition-transform"
+                  viewBox="0 0 20 20"
+                  fill="currentColor"
+                >
+                  <path
+                    fill-rule="evenodd"
+                    d="M5.23 7.21a.75.75 0 011.06.02L10 10.94l3.71-3.7a.75.75 0 111.06 1.06l-4.24 4.24a.75.75 0 01-1.06 0L5.21 8.29a.75.75 0 01.02-1.08z"
+                    clip-rule="evenodd"
+                  />
+                </svg>
+              </div>
+            </button>
+            <div id="match-body" class="p-5 border-t">
+              <div class="flex flex-wrap items-center gap-3 mb-4">
+                <div id="summary" class="text-sm text-gray-500"></div>
+                <span class="mx-2 text-gray-300">|</span>
+
+                <!-- 세그먼트 필터: All / OK / FAIL -->
+                <div
+                  class="inline-flex rounded-lg border border-gray-200 overflow-hidden"
+                >
+                  <button
+                    id="seg-all"
+                    data-seg="all"
+                    class="px-3 py-1.5 text-xs bg-gray-900 text-white"
+                  >
+                    All
+                  </button>
+                  <button
+                    id="seg-ok"
+                    data-seg="ok"
+                    class="px-3 py-1.5 text-xs text-emerald-700 hover:bg-emerald-50"
+                  >
+                    OK
+                  </button>
+                  <button
+                    id="seg-fail"
+                    data-seg="fail"
+                    class="px-3 py-1.5 text-xs text-rose-700 hover:bg-rose-50"
+                  >
+                    FAIL
+                  </button>
+                </div>
+
+                <input
+                  id="filter-search"
+                  type="text"
+                  placeholder="텍스트 검색"
+                  class="text-sm border rounded px-2 py-1"
+                  style="min-width: 220px"
+                />
+              </div>
+              <div id="match-groups" class="space-y-3"></div>
+            </div>
+          </div>
+
+          <!-- NER 결과(토글) -->
+          <div
+            id="ner-result-block"
+            class="bg-white rounded-2xl shadow-sm border border-gray-100 hidden"
+          >
+            <button
+              data-toggle="ner"
+              class="w-full flex items-center justify-between px-5 py-3"
+            >
+              <h2 class="font-semibold">NER 결과</h2>
+              <div class="flex items-center gap-3">
+                <span
+                  id="ner-badge"
+                  class="text-xs bg-gray-100 text-gray-700 px-2 py-0.5 rounded"
+                  >0</span
+                >
+                <svg
+                  data-chevron="ner"
+                  class="h-5 w-5 text-gray-500 transition-transform"
+                  viewBox="0 0 20 20"
+                  fill="currentColor"
+                >
+                  <path
+                    fill-rule="evenodd"
+                    d="M5.23 7.21a.75.75 0 011.06.02L10 10.94l3.71-3.7a.75.75 0 111.06 1.06l-4.24 4.24a.75.75 0 01-1.06 0L5.21 8.29a.75.75 0 01.02-1.08z"
+                    clip-rule="evenodd"
+                  />
+                </svg>
+              </div>
+            </button>
+            <div id="ner-body" class="p-5 border-t">
+              <div id="ner-summary" class="text-sm text-gray-500 mb-3"></div>
+              <div class="overflow-auto">
+                <table class="min-w-full text-sm">
+                  <thead>
+                    <tr class="border-b bg-gray-50">
+                      <th class="text-left py-2 px-2">Label</th>
+                      <th class="text-left py-2 px-2">Text</th>
+                      <th class="text-left py-2 px-2">Score</th>
+                      <th class="text-left py-2 px-2">Pos</th>
+                    </tr>
+                  </thead>
+                  <tbody id="ner-rows"></tbody>
+                </table>
+              </div>
+            </div>
+          </div>
+
+          <!-- PDF 미리보기(토글) -->
+          <div
+            id="pdf-preview-block"
+            class="bg-white rounded-2xl shadow-sm border border-gray-100 hidden"
+          >
+            <button
+              data-toggle="pdf"
+              class="w-full flex items-center justify-between px-5 py-3"
+            >
+              <h2 class="font-semibold">레닥션 미리보기 (PDF)</h2>
+              <svg
+                data-chevron="pdf"
+                class="h-5 w-5 text-gray-500 transition-transform"
+                viewBox="0 0 20 20"
+                fill="currentColor"
+              >
+                <path
+                  fill-rule="evenodd"
+                  d="M5.23 7.21a.75.75 0 011.06.02L10 10.94l3.71-3.7a.75.75 0 111.06 1.06l-4.24 4.24a.75.75 0 01-1.06 0L5.21 8.29a.75.75 0 01.02-1.08z"
+                  clip-rule="evenodd"
+                />
+              </svg>
+            </button>
+            <div id="pdf-body" class="p-5 border-t hidden">
+              <canvas
+                id="pdf-preview"
+                class="w-full rounded border border-gray-200"
+              ></canvas>
+            </div>
+          </div>
+        </section>
+      </div>
+    </main>
+
+    <!-- 앱 스크립트 -->
+    <script type="module" src="./app.js"></script>
+  </body>
+</html>